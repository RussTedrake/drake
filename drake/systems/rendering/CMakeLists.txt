--- conflicted
+++ resolved
@@ -34,10 +34,7 @@
       drakeShapes
       drakeSystemFramework
       robotlocomotion-lcmtypes-cpp)
-<<<<<<< HEAD
-=======
 
->>>>>>> 1fde5875
   drake_install_headers(
       drake_visualizer_client.h
       pose_bundle_to_draw_message.h
@@ -49,11 +46,7 @@
           drakeLcmSystem
           drake_lcmtypes
           drake-shapes
-<<<<<<< HEAD
-	        robotlocomotion-lcmtypes
-=======
           robotlocomotion-lcmtypes-cpp
->>>>>>> 1fde5875
   )
 endif()
 

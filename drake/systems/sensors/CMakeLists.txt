--- conflicted
+++ resolved
@@ -43,15 +43,7 @@
 if(lcm_FOUND AND Bullet_FOUND)
   list(APPEND drakeSensors_SRC_FILES depth_sensor_to_lcm_point_cloud_message.cc)
   list(APPEND drakeSensors_HEADERS depth_sensor_to_lcm_point_cloud_message.h)
-<<<<<<< HEAD
-  add_executable(depth_sensor_to_lcm_point_cloud_message_demo
-      depth_sensor_to_lcm_point_cloud_message_demo.cc)
-  target_link_libraries(depth_sensor_to_lcm_point_cloud_message_demo
-      drakeSensors
-      drakeSystemAnalysis)
-=======
   list(APPEND drakeSensors_TARGET_LINK_LIBRARIES robotlocomotion-lcmtypes-cpp)
->>>>>>> 1fde5875
 endif()
 
 add_library_with_exports(LIB_NAME drakeSensors SOURCE_FILES
@@ -61,9 +53,6 @@
     ${drakeSensors_TARGET_LINK_LIBRARIES})
 
 if(VTK_FOUND)
-<<<<<<< HEAD
-  target_include_directories(drakeSensors PUBLIC ${VTK_INCLUDE_DIRS})
-=======
   target_link_libraries(drakeSensors drakeRendering)
   if(VTK_MAJOR_VERSION GREATER 5)
     target_link_libraries(drakeSensors
@@ -80,7 +69,6 @@
       target_link_libraries(drakeSensors vtkIO vtkRendering)
     endif()
     target_include_directories(drakeSensors PUBLIC ${VTK_INCLUDE_DIRS})
->>>>>>> 1fde5875
 endif()
 
 if(lcm_FOUND AND VTK_FOUND)

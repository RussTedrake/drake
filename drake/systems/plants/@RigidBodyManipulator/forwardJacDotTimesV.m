--- conflicted
+++ resolved
@@ -24,7 +24,6 @@
   if (obj.mex_model_ptr==0)
     error('Drake:RigidBodyManipulator:InvalidKinematics','This kinsol is no longer valid because the mex model ptr has been deleted.');
   end
-<<<<<<< HEAD
   Jdot_times_v = forwardJacDotTimesVmex(obj.mex_model_ptr, kinsol.mex_ptr, points, body_or_frame_id - 1, base_or_frame_id - 1, rotation_type, 0); % base 1 to base 0
   if kinsol.has_gradients
     [Jdot_times_v, dJdot_times_v] = eval(Jdot_times_v);
@@ -34,14 +33,6 @@
     else
       dJdot_times_v = dJdot_times_v(:, 1 : nq);
     end
-  else
-    
-=======
-  if compute_gradient
-    [Jdot_times_v, dJdot_times_v] = forwardJacDotTimesVmex(obj.mex_model_ptr, kinsol.mex_ptr, points, body_or_frame_id - 1, base_or_frame_id - 1, rotation_type, 1); % base 1 to base 0
-  else
-    Jdot_times_v = forwardJacDotTimesVmex(obj.mex_model_ptr, kinsol.mex_ptr, points, body_or_frame_id - 1, base_or_frame_id - 1, rotation_type, 0); % base 1 to base 0
->>>>>>> 2e5b3fb8
   end
 else
   [point_size, npoints] = size(points);

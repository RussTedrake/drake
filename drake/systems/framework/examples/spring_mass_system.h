#pragma once

#include <memory>
#include <string>

#include "drake/drakeSystemFramework_export.h"
#include "drake/systems/framework/basic_vector.h"
#include "drake/systems/framework/leaf_context.h"
#include "drake/systems/framework/system.h"
#include "drake/systems/framework/leaf_system.h"
#include "drake/systems/framework/system_output.h"
#include "drake/systems/framework/vector_base.h"

namespace drake {
namespace systems {

/// The state of a one-dimensional spring-mass system, consisting of the
/// position and velocity of the mass, in meters and meters/s.

class DRAKESYSTEMFRAMEWORK_EXPORT SpringMassStateVector
    : public BasicVector<double> {
 public:
  /// @param initial_position The position of the mass in meters.
  /// @param initial_velocity The velocity of the mass in meters / second.
  SpringMassStateVector(double initial_position, double initial_velocity);
  /// Creates a state with position and velocity set to zero.
  SpringMassStateVector();
  ~SpringMassStateVector() override;

  /// Returns the position of the mass in meters, where zero is the point
  /// where the spring exerts no force.
  double get_position() const;

  /// Sets the position of the mass in meters.
  void set_position(double q);

  /// Returns the velocity of the mass in meters per second.
  double get_velocity() const;

  /// Sets the velocity of the mass in meters per second.
  void set_velocity(double v);

  /// Returns the integral of conservative power, in watts.
  double get_conservative_work() const;

  /// Initialize the conservative work integral to a given value.
  void set_conservative_work(double e);

 private:
  SpringMassStateVector* DoClone() const override;
};

/// A model of a one-dimensional spring-mass system.
///
/// @verbatim
/// |-----\/\/ k /\/\----( m )  +x
/// @endverbatim
///
/// Units are MKS (meters-kilograms-seconds).
<<<<<<< HEAD
class DRAKESYSTEMFRAMEWORK_EXPORT SpringMassSystem
    : public LeafSystem<double> {
=======
/// @ingroup systems

class DRAKESYSTEMFRAMEWORK_EXPORT SpringMassSystem : public System<double> {
>>>>>>> 29400962
 public:
  /// Construct a spring-mass system with a fixed spring constant and given
  /// mass.
  /// @param[in] name The name of the system.
  /// @param[in] spring_constant_N_per_m The spring constant in N/m.
  /// @param[in] mass_Kg The actual value in Kg of the mass attached to the
  /// spring.
  /// @param[in] system_is_forced If `true`, the system has an input port for an
  /// external force. If `false`, the system has no inputs.
  SpringMassSystem(double spring_constant_N_per_m, double mass_kg,
                   bool system_is_forced = false);

  using MyContext = Context<double>;
  using MyContinuousState = ContinuousState<double>;
  using MyOutput = SystemOutput<double>;

  /// The input force to this system is not direct feedthrough.
  bool has_any_direct_feedthrough() const override { return false; }

  // Provide methods specific to this System.

  /// Returns the spring constant k that was provided at construction, in N/m.
  double get_spring_constant() const { return spring_constant_N_per_m_; }

  /// Returns the mass m that was provided at construction, in kg.
  double get_mass() const { return mass_kg_; }

  /// Gets the current position of the mass in the given Context.
  double get_position(const MyContext& context) const {
    return context.get_state().continuous_state->get_state().GetAtIndex(0);
  }

  /// Gets the current velocity of the mass in the given Context.
  double get_velocity(const MyContext& context) const {
    return context.get_state().continuous_state->get_state().GetAtIndex(1);
  }

  /// @returns the external driving force to the system.
  double get_input_force(const MyContext& context) const {
    double external_force = 0;
    DRAKE_ASSERT(system_is_forced_ == (context.get_num_input_ports() == 1));
    if (system_is_forced_) {
      external_force = context.get_vector_input(0)->GetAtIndex(0);
    }
    return external_force;
  }

  /// Gets the current value of the conservative power integral in the given
  /// Context.
  double get_conservative_work(const MyContext& context) const {
    return get_state(context).get_conservative_work();
  }

  /// Sets the position of the mass in the given Context.
  void set_position(MyContext* context, double position) const {
    context->get_mutable_state()->continuous_state->get_mutable_state()->SetAtIndex(0, position);
    //get_mutable_state(context)->set_position(position);
  }

  /// Sets the velocity of the mass in the given Context.
  void set_velocity(MyContext* context, double velocity) const {
    context->get_mutable_state()->continuous_state->get_mutable_state()->SetAtIndex(1, velocity);
    //get_mutable_state(context)->set_velocity(velocity);
  }

  /// Sets the initial value of the conservative power integral in the given
  /// Context.
  void set_conservative_work(MyContext* context, double energy) const {
    context->get_mutable_state()->continuous_state->get_mutable_state()->SetAtIndex(2, energy);
    //get_mutable_state(context)->set_conservative_work(energy);
  }

  /// Returns the force being applied by the spring to the mass in the given
  /// Context. This force f is given by `f = -k (x-x0)`; the spring applies the
  /// opposite force -f to the world attachment point at the other end. The
  /// force is in newtons N (kg-m/s^2).
  double EvalSpringForce(const MyContext& context) const;

  /// Returns the potential energy currently stored in the spring in the given
  /// Context. For this linear spring, `pe = k (x-x0)^2 / 2`, so that spring
  /// force `f = -k (x-x0)` is the negative gradient of pe. The rate of change
  /// of potential energy (that is, power that adding to potential energy) is
  /// @verbatim
  ///   power_pe = d/dt pe
  ///            = k (x-x0) v
  ///            = -f v.
  /// @endverbatim
  /// Energy is in joules J (N-m).
  double EvalPotentialEnergy(const MyContext& context) const override;

  /// Returns the current kinetic energy of the moving mass in the given
  /// Context. This is `ke = m v^2 / 2` for this system. The rate of change of
  /// kinetic energy (that is, power that adding to kinetic energy) is
  /// @verbatim
  ///   power_ke = d/dt ke
  ///            = m v a
  ///            = m v (f/m)
  ///            = f v
  ///            = -power_pe
  /// @endverbatim
  /// (assuming the only force is due to the spring). Energy is in joules.
  /// @see EvalSpringForce(), EvalPotentialEnergy()
  double EvalKineticEnergy(const MyContext& context) const override;

  /// Returns the rate at which mechanical energy is being converted from
  /// potential energy in the spring to kinetic energy of the mass by this
  /// spring-mass system in the given Context. For this
  /// system, we have conservative power @verbatim
  ///   power_c = f v
  ///           = power_ke
  ///           = -power_pe
  /// @endverbatim
  /// This quantity is positive when the spring is accelerating the mass and
  /// negative when the spring is decelerating the mass.
  double EvalConservativePower(const MyContext& context) const override;

  // TODO(sherm1) Currently this is a conservative system so there is no power
  // generated or consumed. Add some kind of dissipation and/or actuation to
  // make this more interesting. Russ suggests adding an Input which is a
  // horizontal control force on the mass.

  /// Returns power that doesn't involve the conservative spring element. (There
  /// is none in this system.)
  double EvalNonConservativePower(const MyContext& context) const override;

  // Implement base class methods.
#if 0
  /// Allocates a state of type SpringMassStateVector.
  /// Allocates no input ports.
  std::unique_ptr<MyContext> CreateDefaultContext() const override;

  /// Allocates a single output port of type SpringMassStateVector.
  std::unique_ptr<MyOutput> AllocateOutput(
      const MyContext& context) const override;

  /// Allocates state derivatives of type SpringMassStateVector.
  std::unique_ptr<MyContinuousState> AllocateTimeDerivatives() const override;
#endif

  void EvalOutput(const MyContext& context, MyOutput* output) const override;

  void EvalTimeDerivatives(const MyContext& context,
                           MyContinuousState* derivatives) const override;

 protected:
  // LeafSystem<T> override
  std::unique_ptr<ContinuousState<double>>
  AllocateContinuousState() const override;

 private:
  // TODO(david-german-tri): Add a cast that is dynamic_cast in Debug mode,
  // and static_cast in Release mode.

  static const SpringMassStateVector& get_state(
      const MyContinuousState& cstate) {
    return dynamic_cast<const SpringMassStateVector&>(cstate.get_state());
  }

  static SpringMassStateVector* get_mutable_state(MyContinuousState* cstate) {
    return dynamic_cast<SpringMassStateVector*>(cstate->get_mutable_state());
  }

  static const SpringMassStateVector& get_output(const MyOutput& output) {
    return dynamic_cast<const SpringMassStateVector&>(
        *output.get_vector_data(0));
  }

  static SpringMassStateVector* get_mutable_output(MyOutput* output) {
    return dynamic_cast<SpringMassStateVector*>(
        output->GetMutableVectorData(0));
  }

  static const SpringMassStateVector& get_state(const MyContext& context) {
    return get_state(*context.get_state().continuous_state);
  }

  static SpringMassStateVector* get_mutable_state(MyContext* context) {
    return get_mutable_state(
        context->get_mutable_state()->continuous_state.get());
  }

  const double spring_constant_N_per_m_{};
  const double mass_kg_{};
  const bool system_is_forced_{false};
};

}  // namespace systems
}  // namespace drake<|MERGE_RESOLUTION|>--- conflicted
+++ resolved
@@ -57,14 +57,8 @@
 /// @endverbatim
 ///
 /// Units are MKS (meters-kilograms-seconds).
-<<<<<<< HEAD
 class DRAKESYSTEMFRAMEWORK_EXPORT SpringMassSystem
     : public LeafSystem<double> {
-=======
-/// @ingroup systems
-
-class DRAKESYSTEMFRAMEWORK_EXPORT SpringMassSystem : public System<double> {
->>>>>>> 29400962
  public:
   /// Construct a spring-mass system with a fixed spring constant and given
   /// mass.

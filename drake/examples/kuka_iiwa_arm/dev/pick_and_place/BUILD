# -*- python -*-
# This file contains rules for Bazel; see drake/doc/bazel.rst.

load("//tools:cpplint.bzl", "cpplint")
load(
    "//tools:drake.bzl",
    "drake_cc_binary",
<<<<<<< HEAD
    "drake_cc_library",
)

package(
    default_visibility = ["//drake/examples/kuka_iiwa_arm:__subpackages__"],
)

drake_cc_library(
    name = "pick_and_place_state_machine",
    srcs = [
	"pick_and_place_state_machine.cc",
    ],
    hdrs = [
	"pick_and_place_state_machine.h",
    ],
    deps = [
        "//drake/common",
        "//drake/common/trajectories:piecewise_polynomial",
        "//drake/common/trajectories:piecewise_quaternion",
        "//drake/examples/kuka_iiwa_arm/pick_and_place",
        "//drake/lcmtypes:schunk",
        "//drake/manipulation/planner:constraint_relaxing_ik",
        "//drake/multibody:rigid_body_tree",
        "//drake/multibody/parsers",
        "@bot_core_lcmtypes",
        "@robotlocomotion_lcmtypes",
    ],
=======
>>>>>>> b51505ba
)

drake_cc_binary(
    name = "pick_and_place_demo",
    srcs = [
        "pick_and_place_demo.cc",
    ],
    deps = [
<<<<<<< HEAD
        ":pick_and_place_state_machine",
=======
>>>>>>> b51505ba
        "//drake/examples/kuka_iiwa_arm/pick_and_place",
        "//drake/examples/kuka_iiwa_arm:iiwa_common",
        "//drake/examples/kuka_iiwa_arm:iiwa_lcm",
        "//drake/util:lcm_util",
    ],
)

# === test/ ===<|MERGE_RESOLUTION|>--- conflicted
+++ resolved
@@ -5,36 +5,6 @@
 load(
     "//tools:drake.bzl",
     "drake_cc_binary",
-<<<<<<< HEAD
-    "drake_cc_library",
-)
-
-package(
-    default_visibility = ["//drake/examples/kuka_iiwa_arm:__subpackages__"],
-)
-
-drake_cc_library(
-    name = "pick_and_place_state_machine",
-    srcs = [
-	"pick_and_place_state_machine.cc",
-    ],
-    hdrs = [
-	"pick_and_place_state_machine.h",
-    ],
-    deps = [
-        "//drake/common",
-        "//drake/common/trajectories:piecewise_polynomial",
-        "//drake/common/trajectories:piecewise_quaternion",
-        "//drake/examples/kuka_iiwa_arm/pick_and_place",
-        "//drake/lcmtypes:schunk",
-        "//drake/manipulation/planner:constraint_relaxing_ik",
-        "//drake/multibody:rigid_body_tree",
-        "//drake/multibody/parsers",
-        "@bot_core_lcmtypes",
-        "@robotlocomotion_lcmtypes",
-    ],
-=======
->>>>>>> b51505ba
 )
 
 drake_cc_binary(
@@ -43,10 +13,6 @@
         "pick_and_place_demo.cc",
     ],
     deps = [
-<<<<<<< HEAD
-        ":pick_and_place_state_machine",
-=======
->>>>>>> b51505ba
         "//drake/examples/kuka_iiwa_arm/pick_and_place",
         "//drake/examples/kuka_iiwa_arm:iiwa_common",
         "//drake/examples/kuka_iiwa_arm:iiwa_lcm",

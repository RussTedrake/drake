#include "drakeGeometryUtil.h"
#include <iostream>
#include <cmath>
#include <limits>
#include <stdexcept>
#include <Eigen/Sparse>
#include "expmap2quat.h"

using namespace Eigen;


double angleDiff(double phi1, double phi2)
{
  double d = phi2-phi1;
  if(d>0.0)
  {
    d = fmod(d+M_PI,2*M_PI)-M_PI;
  }
  else
  {
    d = fmod(d-M_PI,2*M_PI)+M_PI;
  }
  return d;
}


Vector4d quatConjugate(const Eigen::Vector4d& q)
{
  Vector4d q_conj;
  q_conj << q(0), -q(1), -q(2), -q(3);
  return q_conj;
}

Eigen::Matrix4d dquatConjugate()
{
  Matrix4d dq_conj = Matrix4d::Identity();
  dq_conj(1, 1) = -1.0;
  dq_conj(2, 2) = -1.0;
  dq_conj(3, 3) = -1.0;
  return dq_conj;
}

Eigen::Vector4d quatProduct(const Eigen::Vector4d& q1, const Eigen::Vector4d& q2)
{
  double w1 = q1(0);
  double w2 = q2(0);
  const auto& v1 = q1.tail<3>();
  const auto& v2 = q2.tail<3>();
  Vector4d r;
  r << w1 * w2 - v1.dot(v2), v1.cross(v2) + w1 * v2 + w2 * v1;
  return r;
}

Eigen::Matrix<double, 4, 8> dquatProduct(const Eigen::Vector4d& q1, const Eigen::Vector4d& q2)
{
  double w1 = q1(0);
  double w2 = q2(0);
  const auto& v1 = q1.tail<3>();
  const auto& v2 = q2.tail<3>();

  Matrix<double, 4, 8> dr;
  dr.row(0) << w2, -v2.transpose(), w1, -v1.transpose();
  dr.row(1) << q2(1), q2(0), q2(3), -q2(2), q1(1), q1(0), -q1(3), q1(2);
  dr.row(2) << q2(2), -q2(3), q2(0), q2(1), q1(2), q1(3), q1(0), -q1(1);
  dr.row(3) << q2(3), q2(2), -q2(1), q2(0), q1(3), -q1(2), q1(1), q1(0);
  return dr;
}

Eigen::Vector3d quatRotateVec(const Eigen::Vector4d& q, const Eigen::Vector3d& v)
{
  Vector4d v_quat;
  v_quat << 0, v;
  Vector4d q_times_v = quatProduct(q, v_quat);
  Vector4d q_conj = quatConjugate(q);
  Vector4d v_rot = quatProduct(q_times_v, q_conj);
  Vector3d r = v_rot.bottomRows<3>();
  return r;
}

Eigen::Matrix<double, 3, 7> dquatRotateVec(const Eigen::Vector4d& q, const Eigen::Vector3d& v)
{
  Matrix<double, 4, 7> dq;
  dq << Matrix4d::Identity(), MatrixXd::Zero(4, 3);
  Matrix<double, 4, 7> dv = Matrix<double, 4, 7>::Zero();
  dv.bottomRightCorner<3, 3>() = Matrix3d::Identity();
  Matrix<double, 8, 7> dqdv;
  dqdv << dq, dv;

  Vector4d v_quat;
  v_quat << 0, v;
  Vector4d q_times_v = quatProduct(q, v_quat);
  Matrix<double, 4, 8> dq_times_v_tmp = dquatProduct(q, v_quat);
  Matrix<double, 4, 7> dq_times_v = dq_times_v_tmp * dqdv;

  Matrix<double, 4, 7> dq_conj = dquatConjugate() * dq;
  Matrix<double, 8, 7> dq_times_v_dq_conj;
  dq_times_v_dq_conj << dq_times_v, dq_conj;
  Matrix<double, 4, 8> dv_rot_tmp = dquatProduct(q_times_v, quatConjugate(q));
  Matrix<double, 4, 7> dv_rot = dv_rot_tmp * dq_times_v_dq_conj;
  Eigen::Matrix<double, 3, 7> dr = dv_rot.bottomRows(3);
  return dr;
}

Eigen::Vector4d quatDiff(const Eigen::Vector4d& q1, const Eigen::Vector4d& q2)
{
  return quatProduct(quatConjugate(q1), q2);
}

Eigen::Matrix<double, 4, 8> dquatDiff(const Eigen::Vector4d& q1, const Eigen::Vector4d& q2)
{
  auto dr = dquatProduct(quatConjugate(q1), q2);
  dr.block<4, 3>(0, 1) = -dr.block<4, 3>(0, 1);
  return dr;
}

double quatDiffAxisInvar(const Eigen::Vector4d& q1, const Eigen::Vector4d& q2, const Eigen::Vector3d& u)
{
  Vector4d r = quatDiff(q1, q2);
  double e = -2.0 + 2 * r(0) * r(0) + 2 * pow(u(0) * r(1) + u(1) * r(2) + u(2) * r(3), 2);
  return e;
}

Eigen::Matrix<double, 1, 11> dquatDiffAxisInvar(const Eigen::Vector4d& q1, const Eigen::Vector4d& q2, const Eigen::Vector3d& u)
{
  Vector4d r = quatDiff(q1, q2);
  Matrix<double, 4, 8> dr = dquatDiff(q1, q2);
  Matrix<double, 1, 11> de;
  const auto& rvec = r.tail<3>();
  de << 4.0 * r(0) * dr.row(0) + 4.0 * u.transpose() * rvec *u.transpose() * dr.block<3, 8>(1, 0), 4.0 * u.transpose() * rvec * rvec.transpose();
  return de;
}

double quatNorm(const Eigen::Vector4d& q)
{
  return std::acos(q(0));
}

Eigen::Vector4d slerp(const Eigen::Vector4d& q1, const Eigen::Vector4d& q2, double interpolation_parameter)
{
  /*
   * Q = slerp(q1, q2, f) Spherical linear interpolation between two quaternions
   *   This function uses the implementation given in Algorithm 8 of [1].
   *
   * @param q1   Initial quaternion (w, x, y, z)
   * @param q2   Final quaternion (w, x, y, z)
   * @param f    Interpolation parameter between 0 and 1 (inclusive)
   * @retval Q   Interpolated quaternion(s). 4-by-1 vector.
   *
   * [1] Kuffner, J.J., "Effective sampling and distance metrics for 3D rigid
   * body path planning," Robotics and Automation, 2004. Proceedings. ICRA '04.
   * 2004 IEEE International Conference on , vol.4, no., pp.3993,3998 Vol.4,
   * April 26-May 1, 2004
   * doi: 10.1109/ROBOT.2004.1308895
   */

  // Compute the quaternion inner product
  double lambda = (q1.transpose() * q2).value();
  int q2_sign;
  if (lambda < 0.0) {
    // The quaternions are pointing in opposite directions, so use the equivalent alternative representation for q2
    lambda = -lambda;
    q2_sign = -1;
  }
  else {
    q2_sign = 1;
  }

  // Calculate interpolation factors
  // TODO: do we really want an epsilon so small?
  double r, s;
  if (std::abs(1.0 - lambda) < std::numeric_limits<double>::epsilon()) {
    // The quaternions are nearly parallel, so use linear interpolation
    r = 1.0 - interpolation_parameter;
    s = interpolation_parameter;
  }
  else {
    double alpha = std::acos(lambda);
    double gamma = 1.0 / std::sin(alpha);
    r = std::sin((1.0 - interpolation_parameter) * alpha) * gamma;
    s = std::sin(interpolation_parameter * alpha) * gamma;
  }

  Vector4d ret = q1 * r;
  ret += q2_sign * q2 * s;
  return ret;
}

Vector4d uniformlyRandomAxisAngle(std::default_random_engine& generator)
{
  std::normal_distribution<double> normal;
  std::uniform_real_distribution<double> uniform(-M_PI, M_PI);
  double angle = uniform(generator);
  Vector3d axis = Vector3d(normal(generator), normal(generator), normal(generator));
  axis.normalize();
  Vector4d a;
  a << axis, angle;
  return a;
}

Vector4d uniformlyRandomQuat(std::default_random_engine& generator)
{
  return axis2quat(uniformlyRandomAxisAngle(generator));
}

Eigen::Matrix3d uniformlyRandomRotmat(std::default_random_engine& generator)
{
  return axis2rotmat(uniformlyRandomAxisAngle(generator));
}

Eigen::Vector3d uniformlyRandomRPY(std::default_random_engine& generator)
{
  return axis2rpy(uniformlyRandomAxisAngle(generator));
}

template <typename Derived>
Eigen::Matrix<typename Derived::Scalar, 3, 1> quat2rpy(const Eigen::MatrixBase<Derived>& q)
{
  EIGEN_STATIC_ASSERT_VECTOR_SPECIFIC_SIZE(Eigen::MatrixBase<Derived>, 4);
  auto q_normalized = q.normalized();
  auto w = q_normalized(0);
  auto x = q_normalized(1);
  auto y = q_normalized(2);
  auto z = q_normalized(3);

  Eigen::Matrix<typename Derived::Scalar, 3, 1> ret;
  ret << std::atan2(2.0*(w*x + y*z), w*w + z*z -(x*x +y*y)),
      std::asin(2.0*(w*y - z*x)),
      std::atan2(2.0*(w*z + x*y), w*w + x*x-(y*y+z*z));
  return ret;
}

template <typename Derived>
Eigen::Matrix<typename Derived::Scalar, 3, 3> quat2rotmat(const Eigen::MatrixBase<Derived>& q)
{
  EIGEN_STATIC_ASSERT_VECTOR_SPECIFIC_SIZE(Eigen::MatrixBase<Derived>, 4);
  auto q_normalized = q.normalized();
  auto w = q_normalized(0);
  auto x = q_normalized(1);
  auto y = q_normalized(2);
  auto z = q_normalized(3);

  Eigen::Matrix<typename Derived::Scalar, 3, 3> M;
  M.row(0) << w * w + x * x - y * y - z * z, 2.0 * x * y - 2.0 * w * z, 2.0 * x * z + 2.0 * w * y;
  M.row(1) << 2.0 * x * y + 2.0 * w * z, w * w + y * y - x * x - z * z, 2.0 * y * z - 2.0 * w * x;
  M.row(2) << 2.0 * x * z - 2.0 * w * y, 2.0 * y * z + 2.0 * w * x, w * w + z * z - x * x - y * y;

  return M;
}

template <typename Derived>
Eigen::Matrix<typename Derived::Scalar, 4, 1> quat2axis(const Eigen::MatrixBase<Derived>& q)
{
  EIGEN_STATIC_ASSERT_VECTOR_SPECIFIC_SIZE(Eigen::MatrixBase<Derived>, 4);
  auto q_normalized = q.normalized();
  auto s = std::sqrt(1.0 - q_normalized(0) * q_normalized(0)) + std::numeric_limits<typename Derived::Scalar>::epsilon();
  Eigen::Matrix<typename Derived::Scalar, 4, 1> a;

  a << q_normalized.template tail<3>() / s, 2.0 * std::acos(q_normalized(0));
  return a;
}

template <typename Derived>
Eigen::Vector4d axis2quat(const Eigen::MatrixBase<Derived>& a)
{
  EIGEN_STATIC_ASSERT_VECTOR_SPECIFIC_SIZE(Eigen::MatrixBase<Derived>, 4);
  auto axis = a.template head<3>();
  auto angle = a(3);
  auto arg = 0.5 * angle;
  auto c = std::cos(arg);
  auto s = std::sin(arg);
  Eigen::Vector4d ret;
  ret << c, s * axis;
  return ret;
}

template <typename Derived>
Eigen::Matrix<typename Derived::Scalar, 3, 3> axis2rotmat(const Eigen::MatrixBase<Derived>& a)
{
  EIGEN_STATIC_ASSERT_VECTOR_SPECIFIC_SIZE(Eigen::MatrixBase<Derived>, 4);
  const auto& axis = (a.template head<3>())/(a.template head<3>()).norm();
  const auto& theta = a(3);
  auto x = axis(0);
  auto y = axis(1);
  auto z = axis(2);
  auto ctheta = std::cos(theta);
  auto stheta = std::sin(theta);
  auto c = 1 - ctheta;
  Eigen::Matrix<typename Derived::Scalar, 3, 3> R;
  R <<
      ctheta + x * x * c , x * y * c - z * stheta, x * z * c + y * stheta,
      y * x * c + z * stheta, ctheta + y * y * c, y * z * c - x * stheta,
      z * x * c - y * stheta, z * y * c + x * stheta, ctheta + z * z * c;

  return R;
}

template <typename Derived>
Eigen::Matrix<typename Derived::Scalar, 3, 1> axis2rpy(const Eigen::MatrixBase<Derived>& a)
{
  EIGEN_STATIC_ASSERT_VECTOR_SPECIFIC_SIZE(Eigen::MatrixBase<Derived>, 4);
  return quat2rpy(axis2quat(a));
}

template <typename Derived>
Eigen::Matrix<typename Derived::Scalar, 4, 1> rotmat2axis(const Eigen::MatrixBase<Derived>& R)
{
  EIGEN_STATIC_ASSERT_MATRIX_SPECIFIC_SIZE(Eigen::MatrixBase<Derived>, 3, 3);

  typename Derived::Scalar theta = std::acos((R.trace() - 1.0) / 2.0);
  Vector4d a;
  if (theta > std::numeric_limits<typename Derived::Scalar>::epsilon()) {
    a << R(2, 1) - R(1, 2), R(0, 2) - R(2, 0), R(1, 0) - R(0, 1), theta;
    a.head<3>() *= 1.0 / (2.0 * std::sin(theta));
  }
  else {
    a << 1.0, 0.0, 0.0, 0.0;
  }
  return a;
}

template <typename Derived>
Eigen::Matrix<typename Derived::Scalar, 4, 1> rotmat2quat(const Eigen::MatrixBase<Derived>& M)
{
  EIGEN_STATIC_ASSERT_MATRIX_SPECIFIC_SIZE(Eigen::MatrixBase<Derived>, 3, 3);
  using namespace std;

  Matrix<typename Derived::Scalar, 4, 3> A;
  A.row(0) << 1.0, 1.0, 1.0;
  A.row(1) << 1.0, -1.0, -1.0;
  A.row(2) << -1.0, 1.0, -1.0;
  A.row(3) << -1.0, -1.0, 1.0;
  Matrix<typename Derived::Scalar, 4, 1> B = A * M.diagonal();
  typename Matrix<typename Derived::Scalar, 4, 1>::Index ind, max_col;
  typename Derived::Scalar val = B.maxCoeff(&ind, &max_col);

  typename Derived::Scalar w, x, y, z;
  switch (ind) {
  case 0: {
    // val = trace(M)
    w = sqrt(1.0 + val) / 2.0;
    typename Derived::Scalar w4 = w * 4.0;
    x = (M(2, 1) - M(1, 2)) / w4;
    y = (M(0, 2) - M(2, 0)) / w4;
    z = (M(1, 0) - M(0, 1)) / w4;
    break;
  }
  case 1: {
    // val = M(1,1) - M(2,2) - M(3,3)
    double s = 2.0 * sqrt(1.0 + val);
    w = (M(2, 1) - M(1, 2)) / s;
    x = 0.25 * s;
    y = (M(0, 1) + M(1, 0)) / s;
    z = (M(0, 2) + M(2, 0)) / s;
    break;
  }
  case 2: {
    //  % val = M(2,2) - M(1,1) - M(3,3)
    double s = 2.0 * (sqrt(1.0 + val));
    w = (M(0, 2) - M(2, 0)) / s;
    x = (M(0, 1) + M(1, 0)) / s;
    y = 0.25 * s;
    z = (M(1, 2) + M(2, 1)) / s;
    break;
  }
  default: {
    // val = M(3,3) - M(2,2) - M(1,1)
    double s = 2.0 * (sqrt(1.0 + val));
    w = (M(1, 0) - M(0, 1)) / s;
    x = (M(0, 2) + M(2, 0)) / s;
    y = (M(1, 2) + M(2, 1)) / s;
    z = 0.25 * s;
    break;
  }
  }

  Eigen::Matrix<typename Derived::Scalar, 4, 1> q;
  q << w, x, y, z;
  return q;
}

template<typename Derived>
Eigen::Matrix<typename Derived::Scalar, 3, 1> rotmat2rpy(const Eigen::MatrixBase<Derived>& R)
{
  EIGEN_STATIC_ASSERT_MATRIX_SPECIFIC_SIZE(Eigen::MatrixBase<Derived>, 3, 3);
  using namespace std;

  Eigen::Matrix<typename Derived::Scalar, 3, 1> rpy;
  rpy << atan2(R(2, 1), R(2, 2)), atan2(-R(2, 0), sqrt(pow(R(2, 1), 2.0) + pow(R(2, 2), 2.0))), atan2(R(1, 0), R(0, 0));
  return rpy;
}

template<typename Derived>
DLLEXPORT Eigen::Matrix<typename Derived::Scalar, Eigen::Dynamic, 1> rotmat2Representation(const Eigen::MatrixBase<Derived>& R, int rotation_type)
{
  typedef typename Derived::Scalar Scalar;
  Eigen::Matrix<Scalar, Eigen::Dynamic, 1> ret;
  switch (rotation_type) {
  case 0:
    return Eigen::Matrix<Scalar, Eigen::Dynamic, 1>(0, 1);
  case 1:
    return rotmat2rpy(R);
  case 2:
    return rotmat2quat(R);
  default:
    throw std::runtime_error("rotation representation type not recognized");
  }
}

template<typename Scalar>
DLLEXPORT GradientVar<Scalar, Eigen::Dynamic, 1> rotmat2Representation(const GradientVar<Scalar, SPACE_DIMENSION, SPACE_DIMENSION>& R, int rotation_type)
{
  GradientVar<Scalar, Eigen::Dynamic, 1> ret(rotationRepresentationSize(rotation_type), 1, R.getNumVariables(), R.maxOrder());
  switch (rotation_type) {
  case 0:
    // empty matrix, already done
    break;
  case 1:
    ret.value() = rotmat2rpy(R.value());
    if (R.hasGradient()) {
      ret.gradient().value() = drotmat2rpy(R.value(), R.gradient().value());
    }
    break;
  case 2:
    ret.value() = rotmat2quat(R.value());
    if (R.hasGradient()) {
      ret.gradient().value() = drotmat2quat(R.value(), R.gradient().value());
    }
    break;
  default:
    throw std::runtime_error("rotation representation type not recognized");
  }
  return ret;
}

template <typename Derived>
GradientVar<typename Derived::Scalar, QUAT_SIZE, 1> expmap2quat(const Eigen::MatrixBase<Derived>& v, const int gradient_order)
{
  EIGEN_STATIC_ASSERT_VECTOR_SPECIFIC_SIZE(Eigen::MatrixBase<Derived>, 3);
  GradientVar<typename Derived::Scalar, QUAT_SIZE, 1> ret(QUAT_SIZE, 1, EXPMAP_SIZE,gradient_order);
  auto theta = v.norm();
  if (theta < pow(std::numeric_limits<typename Derived::Scalar>::epsilon(),0.25)) {
    ret.value() = expmap2quatDegenerate(v, theta);
    if(gradient_order>0)
    {
      ret.gradient().value() = dexpmap2quatDegenerate(v, theta);
      if(gradient_order>1)
      {
        ret.gradient().gradient().value() = ddexpmap2quatDegenerate(v, theta);
        if(gradient_order>2)
        {
          throw std::runtime_error("expmap2quat does not support gradient order larger than 2");
        }
      }
    }
  } else {
    ret.value() = expmap2quatNonDegenerate(v, theta);
    if(gradient_order>0)
    {
      ret.gradient().value() = dexpmap2quatNonDegenerate(v, theta);
      if(gradient_order>1)
      {
        ret.gradient().gradient().value() = ddexpmap2quatNonDegenerate(v, theta);
        if(gradient_order>2)
        {
          throw std::runtime_error("expmap2quat does not support gradient order larger than 2");
        }
      }
    }
  }
  return ret;
}

DLLEXPORT int rotationRepresentationSize(int rotation_type)
{
  switch (rotation_type) {
  case 0:
    return 0;
    break;
  case 1:
    return 3;
    break;
  case 2:
    return 4;
    break;
  default:
    throw std::runtime_error("rotation representation type not recognized");
  }
}

template<typename Derived>
Eigen::Matrix<typename Derived::Scalar, 4, 1> rpy2axis(const Eigen::MatrixBase<Derived>& rpy)
{
  return quat2axis(rpy2quat(rpy));
}

template<typename Derived>
Eigen::Matrix<typename Derived::Scalar, 4, 1> rpy2quat(const Eigen::MatrixBase<Derived>& rpy)
{
  EIGEN_STATIC_ASSERT_VECTOR_SPECIFIC_SIZE(Eigen::MatrixBase<Derived>, 3);
  auto rpy_2 = (rpy / 2.0).array();
  auto s = rpy_2.sin();
  auto c = rpy_2.cos();

  Vector4d q;
  q << c(0)*c(1)*c(2) + s(0)*s(1)*s(2),
        s(0)*c(1)*c(2) - c(0)*s(1)*s(2),
        c(0)*s(1)*c(2) + s(0)*c(1)*s(2),
        c(0)*c(1)*s(2) - s(0)*s(1)*c(2);

  q /= q.norm() + std::numeric_limits<typename Derived::Scalar>::epsilon();
  return q;
}

template<typename Derived>
Eigen::Matrix<typename Derived::Scalar, 3, 3> rpy2rotmat(const Eigen::MatrixBase<Derived>& rpy)
{
  EIGEN_STATIC_ASSERT_VECTOR_SPECIFIC_SIZE(Eigen::MatrixBase<Derived>, 3);
  auto rpy_array = rpy.array();
  auto s = rpy_array.sin();
  auto c = rpy_array.cos();

  Eigen::Matrix<typename Derived::Scalar, 3, 3> R;
  R.row(0) << c(2) * c(1), c(2) * s(1) * s(0) - s(2) * c(0), c(2) * s(1) * c(0) + s(2) * s(0);
  R.row(1) << s(2) * c(1), s(2) * s(1) * s(0) + c(2) * c(0), s(2) * s(1) * c(0) - c(2) * s(0);
  R.row(2) << -s(1), c(1) * s(0), c(1) * c(0);

  return R;
}

Matrix3d rotz(double theta) {
  // returns 3D rotation matrix (about the z axis)
  Matrix3d M;
  double c=cos(theta);
  double s=sin(theta);
  M << c,-s, 0,
     s, c, 0,
     0, 0, 1;
  return M;
}


void rotz(double theta, Matrix3d &M, Matrix3d &dM, Matrix3d &ddM)
{
  double c=cos(theta), s=sin(theta);
  M << c,-s,0, s,c,0, 0,0,1;
  dM << -s,-c,0, c,-s,0, 0,0,0;
  ddM << -c,s,0, -s,-c,0, 0,0,0;
}

template<typename Derived>
Eigen::Matrix<typename Derived::Scalar,9,3> drpy2rotmat(const Eigen::MatrixBase<Derived>& rpy)
{
  EIGEN_STATIC_ASSERT_VECTOR_SPECIFIC_SIZE(Eigen::MatrixBase<Derived>, 3);
  auto rpy_array = rpy.array();
  auto s = rpy_array.sin();
  auto c = rpy_array.cos();

	Eigen::Matrix<typename Derived::Scalar, 9, 3> dR;
	dR.row(0) << 0, c(2)*-s(1), c(1)*-s(2);
	dR.row(1) << 0, -s(1)*s(2), c(2)*c(1);
	dR.row(2) << 0, -c(1), 0;
	dR.row(3) << c(2)*s(1)*c(0)-s(2)*-s(0), c(2)*c(1)*s(0), -s(2)*s(1)*s(0)-c(2)*c(0);
	dR.row(4) << s(2)*s(1)*c(0)+c(2)*-s(0), s(2)*c(1)*s(0), c(2)*s(1)*s(0)-s(2)*c(0);
	dR.row(5) << c(1)*c(0), -s(1)*s(0),0;
	dR.row(6) << c(2)*s(1)*-s(0)+s(2)*c(0), c(2)*c(1)*c(0), -s(2)*s(1)*c(0)+c(2)*s(0);
	dR.row(7) << s(2)*s(1)*-s(0)-c(2)*c(0), s(2)*c(1)*c(0), c(2)*s(1)*c(0)+s(2)*s(0);
	dR.row(8) << c(1)*-s(0), -s(1)*c(0), 0;

	return dR;
}

// NOTE: not reshaping second derivative to Matlab geval output format!
template <typename Derived>
void normalizeVec(
    const Eigen::MatrixBase<Derived>& x,
    typename Derived::PlainObject& x_norm,
    typename Gradient<Derived, Derived::RowsAtCompileTime, 1>::type* dx_norm,
    typename Gradient<Derived, Derived::RowsAtCompileTime, 2>::type* ddx_norm) {

  typename Derived::Scalar xdotx = x.squaredNorm();
  typename Derived::Scalar norm_x = std::sqrt(xdotx);
  x_norm = x / norm_x;

  if (dx_norm) {
    dx_norm->setIdentity(x.rows(), x.rows());
    (*dx_norm) -= x * x.transpose() / xdotx;
    (*dx_norm) /= norm_x;

    if (ddx_norm) {
      auto dx_norm_transpose = transposeGrad(*dx_norm, x.rows());
      auto ddx_norm_times_norm = -matGradMultMat(x_norm, x_norm.transpose(), (*dx_norm), dx_norm_transpose);
      auto dnorm_inv = -x.transpose() / (xdotx * norm_x);
      (*ddx_norm) = ddx_norm_times_norm / norm_x;
      auto temp = (*dx_norm) * norm_x;
      typename Derived::Index n = x.rows();
      for (int col = 0; col < n; col++) {
        auto column_as_matrix = (dnorm_inv(0, col) * temp);
        for (int row_block = 0; row_block < n; row_block++) {
          ddx_norm->block(row_block * n, col, n, 1) += column_as_matrix.col(row_block);
        }
      }
    }
  }
}



template <typename Derived>
typename Gradient<Matrix<typename Derived::Scalar, 3, 3>, QUAT_SIZE>::type dquat2rotmat(const Eigen::MatrixBase<Derived>& q)
{
  EIGEN_STATIC_ASSERT_VECTOR_SPECIFIC_SIZE(Eigen::MatrixBase<Derived>, QUAT_SIZE);

  typename Gradient<Matrix<typename Derived::Scalar, 3, 3>, QUAT_SIZE>::type ret;
  typename Eigen::MatrixBase<Derived>::PlainObject qtilde;
  typename Gradient<Derived, QUAT_SIZE>::type dqtilde;
  normalizeVec(q, qtilde, &dqtilde);

  typedef typename Derived::Scalar Scalar;
  Scalar w=qtilde(0);
  Scalar x=qtilde(1);
  Scalar y=qtilde(2);
  Scalar z=qtilde(3);

  ret << w, x, -y, -z, z, y, x, w, -y, z, -w, x, -z, y, x, -w, w, -x, y, -z, x, w, z, y, y, z, w, x, -x, -w, z, y, w, -x, -y, z;
  ret *= 2.0;
  ret *= dqtilde;
  return ret;
}

template <typename DerivedR, typename DerivedDR>
typename Gradient<Eigen::Matrix<typename DerivedR::Scalar, RPY_SIZE, 1>, DerivedDR::ColsAtCompileTime>::type drotmat2rpy(
    const Eigen::MatrixBase<DerivedR>& R,
    const Eigen::MatrixBase<DerivedDR>& dR)
{
  EIGEN_STATIC_ASSERT_MATRIX_SPECIFIC_SIZE(Eigen::MatrixBase<DerivedR>, SPACE_DIMENSION, SPACE_DIMENSION);
  EIGEN_STATIC_ASSERT(Eigen::MatrixBase<DerivedDR>::RowsAtCompileTime == RotmatSize, THIS_METHOD_IS_ONLY_FOR_MATRICES_OF_A_SPECIFIC_SIZE);

  typename DerivedDR::Index nq = dR.cols();
  typedef typename DerivedR::Scalar Scalar;
  typedef typename Gradient<Eigen::Matrix<Scalar, RPY_SIZE, 1>, DerivedDR::ColsAtCompileTime>::type ReturnType;
  ReturnType drpy(RPY_SIZE, nq);

  auto dR11_dq = getSubMatrixGradient<DerivedDR::ColsAtCompileTime>(dR, 0, 0, R.rows());
  auto dR21_dq = getSubMatrixGradient<DerivedDR::ColsAtCompileTime>(dR, 1, 0, R.rows());
  auto dR31_dq = getSubMatrixGradient<DerivedDR::ColsAtCompileTime>(dR, 2, 0, R.rows());
  auto dR32_dq = getSubMatrixGradient<DerivedDR::ColsAtCompileTime>(dR, 2, 1, R.rows());
  auto dR33_dq = getSubMatrixGradient<DerivedDR::ColsAtCompileTime>(dR, 2, 2, R.rows());

  Scalar sqterm = R(2,1) * R(2,1) + R(2,2) * R(2,2);

  using namespace std;
  // droll_dq
  drpy.row(0) = (R(2, 2) * dR32_dq - R(2, 1) * dR33_dq) / sqterm;

  // dpitch_dq
  Scalar sqrt_sqterm = sqrt(sqterm);
  drpy.row(1) = (-sqrt_sqterm * dR31_dq + R(2, 0) / sqrt_sqterm * (R(2, 1) * dR32_dq + R(2, 2) * dR33_dq)) / (R(2, 0) * R(2, 0) + R(2, 1) * R(2, 1) + R(2, 2) * R(2, 2));

  // dyaw_dq
  sqterm = R(0, 0) * R(0, 0) + R(1, 0) * R(1, 0);
  drpy.row(2) = (R(0, 0) * dR21_dq - R(1, 0) * dR11_dq) / sqterm;
  return drpy;
}

template <typename DerivedR, typename DerivedDR>
typename Gradient<Eigen::Matrix<typename DerivedR::Scalar, QUAT_SIZE, 1>, DerivedDR::ColsAtCompileTime>::type drotmat2quat(
    const Eigen::MatrixBase<DerivedR>& R,
    const Eigen::MatrixBase<DerivedDR>& dR)
{
  EIGEN_STATIC_ASSERT_MATRIX_SPECIFIC_SIZE(Eigen::MatrixBase<DerivedR>, SPACE_DIMENSION, SPACE_DIMENSION);
  EIGEN_STATIC_ASSERT(Eigen::MatrixBase<DerivedDR>::RowsAtCompileTime == RotmatSize, THIS_METHOD_IS_ONLY_FOR_MATRICES_OF_A_SPECIFIC_SIZE);

  typedef typename DerivedR::Scalar Scalar;
  typedef typename Gradient<Eigen::Matrix<Scalar, QUAT_SIZE, 1>, DerivedDR::ColsAtCompileTime>::type ReturnType;
  typename DerivedDR::Index nq = dR.cols();

  auto dR11_dq = getSubMatrixGradient<DerivedDR::ColsAtCompileTime>(dR, 0, 0, R.rows());
  auto dR12_dq = getSubMatrixGradient<DerivedDR::ColsAtCompileTime>(dR, 0, 1, R.rows());
  auto dR13_dq = getSubMatrixGradient<DerivedDR::ColsAtCompileTime>(dR, 0, 2, R.rows());
  auto dR21_dq = getSubMatrixGradient<DerivedDR::ColsAtCompileTime>(dR, 1, 0, R.rows());
  auto dR22_dq = getSubMatrixGradient<DerivedDR::ColsAtCompileTime>(dR, 1, 1, R.rows());
  auto dR23_dq = getSubMatrixGradient<DerivedDR::ColsAtCompileTime>(dR, 1, 2, R.rows());
  auto dR31_dq = getSubMatrixGradient<DerivedDR::ColsAtCompileTime>(dR, 2, 0, R.rows());
  auto dR32_dq = getSubMatrixGradient<DerivedDR::ColsAtCompileTime>(dR, 2, 1, R.rows());
  auto dR33_dq = getSubMatrixGradient<DerivedDR::ColsAtCompileTime>(dR, 2, 2, R.rows());

  Matrix<Scalar, 4, 3> A;
  A.row(0) << 1.0, 1.0, 1.0;
  A.row(1) << 1.0, -1.0, -1.0;
  A.row(2) << -1.0, 1.0, -1.0;
  A.row(3) << -1.0, -1.0, 1.0;
  Matrix<Scalar, 4, 1> B = A * R.diagonal();
  typename Matrix<Scalar, 4, 1>::Index ind, max_col;
  Scalar val = B.maxCoeff(&ind, &max_col);

  ReturnType dq(QUAT_SIZE, nq);
  using namespace std;
  switch (ind) {
  case 0: {
    // val = trace(M)
    auto dvaldq = dR11_dq + dR22_dq + dR33_dq;
    auto dwdq = dvaldq / (4.0 * sqrt(1.0 + val));
    auto w = sqrt(1.0 + val) / 2.0;
    auto wsquare4 = 4.0 * w * w;
    dq.row(0) = dwdq;
    dq.row(1) = ((dR32_dq - dR23_dq) * w - (R(2, 1) - R(1, 2)) * dwdq) / wsquare4;
    dq.row(2) = ((dR13_dq - dR31_dq) * w - (R(0, 2) - R(2, 0)) * dwdq) / wsquare4;
    dq.row(3) = ((dR21_dq - dR12_dq) * w - (R(1, 0) - R(0, 1)) * dwdq) / wsquare4;
    break;
  }
  case 1: {
    // val = M(1,1) - M(2,2) - M(3,3)
    auto dvaldq = dR11_dq - dR22_dq - dR33_dq;
    auto s = 2.0 * sqrt(1.0 + val);
    auto ssquare = s * s;
    auto dsdq = dvaldq / sqrt(1.0 + val);
    dq.row(0) = ((dR32_dq - dR23_dq) * s - (R(2, 1) - R(1, 2)) * dsdq) / ssquare;
    dq.row(1) = .25 * dsdq;
    dq.row(2) = ((dR12_dq + dR21_dq) * s - (R(0, 1) + R(1, 0)) * dsdq) / ssquare;
    dq.row(3) = ((dR13_dq + dR31_dq) * s - (R(0, 2) + R(2, 0)) * dsdq) / ssquare;
    break;
  }
  case 2: {
    // val = M(2,2) - M(1,1) - M(3,3)
    auto dvaldq = -dR11_dq + dR22_dq - dR33_dq;
    auto s = 2.0 * (sqrt(1.0 + val));
    auto ssquare = s * s;
    auto dsdq = dvaldq / sqrt(1.0 + val);
    dq.row(0) = ((dR13_dq - dR31_dq) * s - (R(0, 2) - R(2, 0)) * dsdq) / ssquare;
    dq.row(1) = ((dR12_dq + dR21_dq) * s - (R(0, 1) + R(1, 0)) * dsdq) / ssquare;
    dq.row(2) = .25 * dsdq;
    dq.row(3) = ((dR23_dq + dR32_dq) * s - (R(1, 2) + R(2, 1)) * dsdq) / ssquare;
    break;
  }
  default: {
    // val = M(3,3) - M(2,2) - M(1,1)
    auto dvaldq = -dR11_dq - dR22_dq + dR33_dq;
    auto s = 2.0 * (sqrt(1.0 + val));
    auto ssquare = s * s;
    auto dsdq = dvaldq / sqrt(1.0 + val);
    dq.row(0) = ((dR21_dq - dR12_dq) * s - (R(1, 0) - R(0, 1)) * dsdq) / ssquare;
    dq.row(1) = ((dR13_dq + dR31_dq) * s - (R(0, 2) + R(2, 0)) * dsdq) / ssquare;
    dq.row(2) = ((dR23_dq + dR32_dq) * s - (R(1, 2) + R(2, 1)) * dsdq) / ssquare;
    dq.row(3) = .25 * dsdq;
    break;
  }
  }
  return dq;
}

template<typename Derived>
Eigen::Matrix<typename Derived::Scalar, 3, 3> vectorToSkewSymmetric(const Eigen::MatrixBase<Derived>& p)
{
  EIGEN_STATIC_ASSERT_VECTOR_SPECIFIC_SIZE(Eigen::MatrixBase<Derived>, SPACE_DIMENSION);
  Eigen::Matrix<typename Derived::Scalar, 3, 3> ret;
  ret << 0.0, -p(2), p(1), p(2), 0.0, -p(0), -p(1), p(0), 0.0;
  return ret;
}

template <typename DerivedA, typename DerivedB>
Eigen::Matrix<typename DerivedA::Scalar, 3, Eigen::Dynamic> dcrossProduct(
    const Eigen::MatrixBase<DerivedA>& a,
    const Eigen::MatrixBase<DerivedB>& b,
    const typename Gradient<DerivedA, Eigen::Dynamic>::type& da,
    const typename Gradient<DerivedB, Eigen::Dynamic>::type& db)
{
  Eigen::Matrix<typename DerivedA::Scalar, 3, Eigen::Dynamic> ret(3, da.cols());
  ret.noalias() = da.colwise().cross(b);
  ret.noalias() -= db.colwise().cross(a);
  return ret;
}

template <typename DerivedQ, typename DerivedM, typename DerivedDM>
void angularvel2quatdotMatrix(const Eigen::MatrixBase<DerivedQ>& q,
    Eigen::MatrixBase<DerivedM>& M,
    Eigen::MatrixBase<DerivedDM>* dM)
{
  // note: not normalizing to match MATLAB implementation
  M.resize(QUAT_SIZE, SPACE_DIMENSION);
  M.row(0) << -q(1), -q(2), -q(3);
  M.row(1) << q(0), q(3), -q(2);
  M.row(2) << -q(3), q(0), q(1);
  M.row(3) << q(2), -q(1), q(0);
  M *= 0.5;

  if (dM) {
    (*dM) << 0.0, -0.5, 0.0, 0.0, 0.5, 0.0, 0.0, 0.0, 0.0, 0.0, 0.0, -0.5, 0.0, 0.0, 0.5, 0.0, 0.0, 0.0, -0.5, 0.0, 0.0, 0.0, 0.0, 0.5, 0.5, 0.0, 0.0, 0.0, 0.0, -0.5, 0.0, 0.0, 0.0, 0.0, 0.0, -0.5, 0.0, 0.0, -0.5, 0.0, 0.0, 0.5, 0.0, 0.0, 0.5, 0.0, 0.0, 0.0;
  }
}

template<typename DerivedQ, typename DerivedM>
void quatdot2angularvelMatrix(const Eigen::MatrixBase<DerivedQ>& q, Eigen::MatrixBase<DerivedM>& M, typename Gradient<DerivedM, QUAT_SIZE, 1>::type* dM)
{
  EIGEN_STATIC_ASSERT_VECTOR_SPECIFIC_SIZE(Eigen::MatrixBase<DerivedQ>, QUAT_SIZE);
  EIGEN_STATIC_ASSERT_MATRIX_SPECIFIC_SIZE(Eigen::MatrixBase<DerivedM>, SPACE_DIMENSION, QUAT_SIZE);

  typename DerivedQ::PlainObject qtilde;
  if (dM) {
    typename Gradient<DerivedQ, QUAT_SIZE>::type dqtilde;
    normalizeVec(q, qtilde, &dqtilde);
    (*dM) << 0.0, -2.0, 0.0, 0.0, 0.0, 0.0, -2.0, 0.0, 0.0, 0.0, 0.0, -2.0, 2.0, 0.0, 0.0, 0.0, 0.0, 0.0, 0.0, 2.0, 0.0, 0.0, -2.0, 0.0, 0.0, 0.0, 0.0, -2.0, 2.0, 0.0, 0.0, 0.0, 0.0, 2.0, 0.0, 0.0, 0.0, 0.0, 2.0, 0.0, 0.0, -2.0, 0.0, 0.0, 2.0, 0.0, 0.0, 0.0;
    (*dM) *= dqtilde;
  } else {
    normalizeVec(q, qtilde);
  }
  M << -qtilde(1), qtilde(0), -qtilde(3), qtilde(2), -qtilde(2), qtilde(3), qtilde(0), -qtilde(1), -qtilde(3), -qtilde(2), qtilde(1), qtilde(0);
  M *= 2.0;
}

template<typename DerivedRPY, typename DerivedPhi, typename DerivedDPhi, typename DerivedDDPhi>
void angularvel2rpydotMatrix(const Eigen::MatrixBase<DerivedRPY>& rpy,
    typename Eigen::MatrixBase<DerivedPhi>& phi,
    typename Eigen::MatrixBase<DerivedDPhi>* dphi,
    typename Eigen::MatrixBase<DerivedDDPhi>* ddphi)
{
  phi.resize(RPY_SIZE, SPACE_DIMENSION);

  typedef typename DerivedRPY::Scalar Scalar;
  Scalar p = rpy(1);
  Scalar y = rpy(2);

  using namespace std;
  Scalar sy = sin(y);
  Scalar cy = cos(y);
  Scalar sp = sin(p);
  Scalar cp = cos(p);
  Scalar tp = sp / cp;

  phi << cy / cp, sy / cp, 0.0, -sy, cy, 0.0, cy * tp, tp * sy, 1.0;
  if (dphi) {
    dphi->resize(phi.size(), RPY_SIZE);
    Scalar sp2 = sp * sp;
    Scalar cp2 = cp * cp;
    (*dphi) << 0.0, (cy * sp) / cp2, -sy / cp, 0.0, 0.0, -cy, 0.0, cy + (cy * sp2) / cp2, -(sp * sy) / cp, 0.0, (sp * sy) / cp2, cy / cp, 0.0, 0.0, -sy, 0.0, sy + (sp2 * sy) / cp2, (cy * sp) / cp, 0.0, 0.0, 0.0, 0.0, 0.0, 0.0, 0.0, 0.0, 0.0;

    if (ddphi) {
      ddphi->resize(dphi->size(), RPY_SIZE);
      Scalar cp3 = cp2 * cp;
      (*ddphi) << 0.0, 0.0, 0.0, 0.0, 0.0, 0.0, 0.0, 0.0, 0.0, 0.0, 0.0, 0.0, 0.0, 0.0, 0.0, 0.0, 0.0, 0.0, 0.0, 0.0, 0.0, 0.0, 0.0, 0.0, 0.0, 0.0, 0.0, 0.0, -(cy * (cp2 - 2.0)) / cp3, (sp * sy) / (sp2 - 1.0), 0.0, 0.0, 0.0, 0.0, (2.0 * cy * sp) / cp3, sy / (sp2 - 1.0), 0.0, (2.0 * sy - cp2 * sy)
          / cp3, (cy * sp) / cp2, 0.0, 0.0, 0.0, 0.0, (2.0 * sp * sy) / cp3, cy / cp2, 0.0, 0.0, 0.0, 0.0, 0.0, 0.0, 0.0, 0.0, 0.0, 0.0, (sp * sy) / (sp2 - 1.0), -cy / cp, 0.0, 0.0, sy, 0.0, sy / (sp2 - 1.0), -(cy * sp) / cp, 0.0, (cy * sp) / cp2, -sy / cp, 0.0, 0.0, -cy, 0.0, cy / cp2, -(sp * sy)
          / cp, 0.0, 0.0, 0.0, 0.0, 0.0, 0.0, 0.0, 0.0, 0.0;
    }
  }
}

template<typename Derived>
DLLEXPORT GradientVar<typename Derived::Scalar, Eigen::Dynamic, SPACE_DIMENSION> angularvel2RepresentationDotMatrix(
    int rotation_type, const Eigen::MatrixBase<Derived>& qrot, int gradient_order)
{
  // note: gradients w.r.t. qrot
  GradientVar<typename Derived::Scalar, Eigen::Dynamic, SPACE_DIMENSION> ret(qrot.rows(), SPACE_DIMENSION, qrot.rows(), gradient_order);
  switch (rotation_type) {
  case 0:
    // done
    break;
  case 1: {
    if (gradient_order > 1) {
      angularvel2rpydotMatrix(qrot, ret.value(), &ret.gradient().value(), &ret.gradient().gradient().value());
    }
    else if (gradient_order > 0) {
      angularvel2rpydotMatrix(qrot, ret.value(), &ret.gradient().value(), (MatrixXd*) nullptr);
    }
    else {
      angularvel2rpydotMatrix(qrot, ret.value(), (MatrixXd*) nullptr, (MatrixXd*) nullptr);
    }
    break;
  }
  case 2: {
    if (gradient_order > 1) {
      ret.gradient().gradient().value().setZero();
    }
    if (gradient_order > 0) {
      angularvel2quatdotMatrix(qrot, ret.value(), &ret.gradient().value());
    }
    else {
      angularvel2quatdotMatrix(qrot, ret.value(), (MatrixXd*) nullptr);
    }
    break;
  }
  default:
    throw std::runtime_error("rotation representation type not recognized");
  }
  return ret;
}

template<typename DerivedRPY, typename DerivedE>
void rpydot2angularvelMatrix(const Eigen::MatrixBase<DerivedRPY>& rpy,
		Eigen::MatrixBase<DerivedE>& E,
		typename Gradient<DerivedE,RPY_SIZE,1>::type* dE)
{
  EIGEN_STATIC_ASSERT_VECTOR_SPECIFIC_SIZE(Eigen::MatrixBase<DerivedRPY>, RPY_SIZE);
  EIGEN_STATIC_ASSERT_MATRIX_SPECIFIC_SIZE(Eigen::MatrixBase<DerivedE>, SPACE_DIMENSION,RPY_SIZE);
  typedef typename DerivedRPY::Scalar Scalar;
  Scalar p = rpy(1);
  Scalar y = rpy(2);
  Scalar sp = sin(p);
  Scalar cp = cos(p);
  Scalar sy = sin(y);
  Scalar cy = cos(y);

  using namespace std;
  E << cp*cy, -sy, 0.0, cp*sy, cy, 0.0, -sp, 0.0, 1.0;
  if(dE)
  {
    (*dE)<< 0.0, -sp*cy, -cp*sy, 0.0, -sp*sy, cp*cy, 0.0, -cp, 0.0, 0.0, 0.0, -cy, 0.0, 0.0, -sy, 0.0, 0.0, 0.0,  0.0, 0.0, 0.0, 0.0, 0.0, 0.0, 0.0, 0.0, 0.0;
  }
}

template<typename DerivedM>
typename TransformSpatial<DerivedM>::type transformSpatialMotion(
    const Eigen::Transform<typename DerivedM::Scalar, 3, Eigen::Isometry>& T,
    const Eigen::MatrixBase<DerivedM>& M) {
  Eigen::Matrix<typename DerivedM::Scalar, TWIST_SIZE, DerivedM::ColsAtCompileTime> ret(TWIST_SIZE, M.cols());
  ret.template topRows<3>().noalias() = T.linear() * M.template topRows<3>();
  ret.template bottomRows<3>().noalias() = -ret.template topRows<3>().colwise().cross(T.translation());
  ret.template bottomRows<3>().noalias() += T.linear() * M.template bottomRows<3>();
  return ret;
}

template<typename DerivedF>
typename TransformSpatial<DerivedF>::type transformSpatialForce(
    const Eigen::Transform<typename DerivedF::Scalar, 3, Eigen::Isometry>& T,
    const Eigen::MatrixBase<DerivedF>& F) {
  Eigen::Matrix<typename DerivedF::Scalar, TWIST_SIZE, DerivedF::ColsAtCompileTime> ret(TWIST_SIZE, F.cols());
  ret.template bottomRows<3>().noalias() = T.linear() * F.template bottomRows<3>().eval();
  ret.template topRows<3>() = -ret.template bottomRows<3>().colwise().cross(T.translation());
  ret.template topRows<3>().noalias() += T.linear() * F.template topRows<3>();
  return ret;
}

template<typename DerivedI>
GradientVar<typename DerivedI::Scalar, TWIST_SIZE, TWIST_SIZE> transformSpatialInertia(
    const Eigen::Transform<typename DerivedI::Scalar, SPACE_DIMENSION, Eigen::Isometry>& T_current_to_new,
    const typename Gradient<typename Eigen::Transform<typename DerivedI::Scalar, SPACE_DIMENSION, Eigen::Isometry>::MatrixType, Eigen::Dynamic>::type* dT_current_to_new,
    const Eigen::MatrixBase<DerivedI>& I)
{
  int gradient_order;
  typename DerivedI::Index nq;
  if (dT_current_to_new) {
    gradient_order = 1;
    nq = dT_current_to_new->cols();
  }
  else {
    nq = 0;
    gradient_order = 0;
  }

  GradientVar<typename DerivedI::Scalar, TWIST_SIZE, TWIST_SIZE> ret(TWIST_SIZE, TWIST_SIZE, nq, gradient_order);
  auto I_half_transformed = transformSpatialForce(T_current_to_new, I);

  ret.value() = transformSpatialForce(T_current_to_new, I_half_transformed.transpose());

  if (gradient_order > 0) {
    auto dI = Eigen::Matrix<typename DerivedI::Scalar, DerivedI::SizeAtCompileTime, Eigen::Dynamic>::Zero(I.size(), nq).eval(); // TODO: would be better not to evaluate and make another explicit instantiation
    auto dI_half_transformed = dTransformSpatialForce(T_current_to_new, I, *dT_current_to_new, dI);
    auto dI_half_transformed_transpose = transposeGrad(dI_half_transformed, I_half_transformed.rows());
    ret.gradient().value() = dTransformSpatialForce(T_current_to_new, I_half_transformed.transpose(), *dT_current_to_new, dI_half_transformed_transpose);
  }
  return ret;
}

template<typename DerivedA, typename DerivedB>
typename TransformSpatial<DerivedB>::type crossSpatialMotion(
  const Eigen::MatrixBase<DerivedA>& a,
  const Eigen::MatrixBase<DerivedB>& b) {
  typename TransformSpatial<DerivedB>::type ret(TWIST_SIZE, b.cols());
  ret.template topRows<3>() = -b.template topRows<3>().colwise().cross(a.template topRows<3>());
  ret.template bottomRows<3>() = -b.template topRows<3>().colwise().cross(a.template bottomRows<3>());
  ret.template bottomRows<3>() -= b.template bottomRows<3>().colwise().cross(a.template topRows<3>());
  return ret;
}

template<typename DerivedA, typename DerivedB>
typename TransformSpatial<DerivedB>::type crossSpatialForce(
  const Eigen::MatrixBase<DerivedA>& a,
  const Eigen::MatrixBase<DerivedB>& b) {
  typename TransformSpatial<DerivedB>::type ret(TWIST_SIZE, b.cols());
  ret.template topRows<3>() = -b.template topRows<3>().colwise().cross(a.template topRows<3>());
  ret.template topRows<3>() -= b.template bottomRows<3>().colwise().cross(a.template bottomRows<3>());
  ret.template bottomRows<3>() = -b.template bottomRows<3>().colwise().cross(a.template topRows<3>());
  return ret;
}

template<typename DerivedA, typename DerivedB>
Eigen::Matrix<typename DerivedA::Scalar, TWIST_SIZE, Eigen::Dynamic> dCrossSpatialMotion(
  const Eigen::MatrixBase<DerivedA>& a,
  const Eigen::MatrixBase<DerivedB>& b,
  const typename Gradient<DerivedA, Eigen::Dynamic>::type& da,
  const typename Gradient<DerivedB, Eigen::Dynamic>::type& db) {
  Eigen::Matrix<typename DerivedA::Scalar, TWIST_SIZE, Eigen::Dynamic> ret(TWIST_SIZE, da.cols());
  ret.row(0) = -da.row(2)*b[1] + da.row(1)*b[2] - a[2]*db.row(1) + a[1]*db.row(2);
  ret.row(1) =  da.row(2)*b[0] - da.row(0)*b[2] + a[2]*db.row(0) - a[0]*db.row(2);
  ret.row(2) = -da.row(1)*b[0] + da.row(0)*b[1] - a[1]*db.row(0) + a[0]*db.row(1);
  ret.row(3) = -da.row(5)*b[1] + da.row(4)*b[2] - da.row(2)*b[4] + da.row(1)*b[5] - a[5]*db.row(1) + a[4]*db.row(2) - a[2]*db.row(4) + a[1]*db.row(5);
  ret.row(4) =  da.row(5)*b[0] - da.row(3)*b[2] + da.row(2)*b[3] - da.row(0)*b[5] + a[5]*db.row(0) - a[3]*db.row(2) + a[2]*db.row(3) - a[0]*db.row(5);
  ret.row(5) = -da.row(4)*b[0] + da.row(3)*b[1] - da.row(1)*b[3] + da.row(0)*b[4] - a[4]*db.row(0) + a[3]*db.row(1) - a[1]*db.row(3) + a[0]*db.row(4);
  return ret;
}

template<typename DerivedA, typename DerivedB>
Eigen::Matrix<typename DerivedA::Scalar, TWIST_SIZE, Eigen::Dynamic> dCrossSpatialForce(
  const Eigen::MatrixBase<DerivedA>& a,
  const Eigen::MatrixBase<DerivedB>& b,
  const typename Gradient<DerivedA, Eigen::Dynamic>::type& da,
  const typename Gradient<DerivedB, Eigen::Dynamic>::type& db) {
  Eigen::Matrix<typename DerivedA::Scalar, TWIST_SIZE, Eigen::Dynamic> ret(TWIST_SIZE, da.cols());
  ret.row(0) =  da.row(2)*b[1] - da.row(1)*b[2] + da.row(5)*b[4] - da.row(4)*b[5] + a[2]*db.row(1) - a[1]*db.row(2) + a[5]*db.row(4) - a[4]*db.row(5);
  ret.row(1) = -da.row(2)*b[0] + da.row(0)*b[2] - da.row(5)*b[3] + da.row(3)*b[5] - a[2]*db.row(0) + a[0]*db.row(2) - a[5]*db.row(3) + a[3]*db.row(5);
  ret.row(2) =  da.row(1)*b[0] - da.row(0)*b[1] + da.row(4)*b[3] - da.row(3)*b[4] + a[1]*db.row(0) - a[0]*db.row(1) + a[4]*db.row(3) - a[3]*db.row(4);
  ret.row(3) =  da.row(2)*b[4] - da.row(1)*b[5] + a[2]*db.row(4) - a[1]*db.row(5);
  ret.row(4) = -da.row(2)*b[3] + da.row(0)*b[5] - a[2]*db.row(3) + a[0]*db.row(5);
  ret.row(5) =  da.row(1)*b[3] - da.row(0)*b[4] + a[1]*db.row(3) - a[0]*db.row(4);
  ret = -ret;
  return ret;
}

template<typename DerivedS, typename DerivedQdotToV>
typename DHomogTrans<DerivedQdotToV>::type dHomogTrans(
    const Eigen::Transform<typename DerivedQdotToV::Scalar, 3, Eigen::Isometry>& T,
    const Eigen::MatrixBase<DerivedS>& S,
    const Eigen::MatrixBase<DerivedQdotToV>& qdot_to_v) {
  const int nq_at_compile_time = DerivedQdotToV::ColsAtCompileTime;
  typename DerivedQdotToV::Index nq = qdot_to_v.cols();
  auto qdot_to_twist = (S * qdot_to_v).eval();

  const int numel = HOMOGENEOUS_TRANSFORM_SIZE;
  Eigen::Matrix<typename DerivedQdotToV::Scalar, numel, nq_at_compile_time> ret(numel, nq);

  const auto& Rx = T.linear().col(0);
  const auto& Ry = T.linear().col(1);
  const auto& Rz = T.linear().col(2);

  const auto& qdot_to_omega_x = qdot_to_twist.row(0);
  const auto& qdot_to_omega_y = qdot_to_twist.row(1);
  const auto& qdot_to_omega_z = qdot_to_twist.row(2);

  ret.template middleRows<3>(0) = -Rz * qdot_to_omega_y + Ry * qdot_to_omega_z;
  ret.row(3).setZero();

  ret.template middleRows<3>(4) = Rz * qdot_to_omega_x - Rx * qdot_to_omega_z;
  ret.row(7).setZero();

  ret.template middleRows<3>(8) = -Ry * qdot_to_omega_x + Rx * qdot_to_omega_y;
  ret.row(11).setZero();

  ret.template middleRows<3>(12) = T.linear() * qdot_to_twist.bottomRows(3);
  ret.row(15).setZero();

  return ret;
}

template<typename DerivedDT>
typename DHomogTrans<DerivedDT>::type dHomogTransInv(
    const Eigen::Transform<typename DerivedDT::Scalar, 3, Eigen::Isometry>& T,
    const Eigen::MatrixBase<DerivedDT>& dT) {
  typename DerivedDT::Index nq = dT.cols();

  const auto& R = T.linear();
  const auto& p = T.translation();

  std::array<int, 3> rows = {0, 1, 2};
  std::array<int, 3> R_cols = {0, 1, 2};
  std::array<int, 1> p_cols = {3};

  auto dR = getSubMatrixGradient<Eigen::Dynamic>(dT, rows, R_cols, T.Rows);
  auto dp = getSubMatrixGradient<Eigen::Dynamic>(dT, rows, p_cols, T.Rows);

  auto dinvT_R = transposeGrad(dR, R.rows());
  auto dinvT_p = (-R.transpose() * dp - matGradMult(dinvT_R, p)).eval();

  const int numel = HOMOGENEOUS_TRANSFORM_SIZE;
  Eigen::Matrix<typename DerivedDT::Scalar, numel, DerivedDT::ColsAtCompileTime> ret(numel, nq);
  setSubMatrixGradient<Eigen::Dynamic>(ret, dinvT_R, rows, R_cols, T.Rows);
  setSubMatrixGradient<Eigen::Dynamic>(ret, dinvT_p, rows, p_cols, T.Rows);

  // zero out gradient of elements in last row:
  const int last_row = 3;
  for (int col = 0; col < T.HDim; col++) {
    ret.row(last_row + col * T.Rows).setZero();
  }

  return ret;
}

template <typename Scalar, typename DerivedX, typename DerivedDT, typename DerivedDX>
typename Gradient<DerivedX, DerivedDX::ColsAtCompileTime, 1>::type dTransformSpatialMotion(
    const Eigen::Transform<Scalar, 3, Eigen::Isometry>& T,
    const Eigen::MatrixBase<DerivedX>& X,
    const Eigen::MatrixBase<DerivedDT>& dT,
    const Eigen::MatrixBase<DerivedDX>& dX) {
  assert(dT.cols() == dX.cols());
  typename DerivedDT::Index nq = dT.cols();

  const auto& R = T.linear();
  const auto& p = T.translation();

  std::array<int, 3> rows = {0, 1, 2};
  std::array<int, 3> R_cols = {0, 1, 2};
  std::array<int, 1> p_cols = {3};

  auto dR = getSubMatrixGradient<Eigen::Dynamic>(dT, rows, R_cols, T.Rows);
  auto dp = getSubMatrixGradient<Eigen::Dynamic>(dT, rows, p_cols, T.Rows);

  typename Gradient<DerivedX, DerivedDX::ColsAtCompileTime, 1>::type ret(X.size(), nq);
  std::array<int, 3> Xomega_rows = {0, 1, 2};
  std::array<int, 3> Xv_rows = {3, 4, 5};
  for (int col = 0; col < X.cols(); col++) {
    auto Xomega_col = X.template block<3, 1>(0, col);
    auto Xv_col = X.template block<3, 1>(3, col);

    auto RXomega_col = (R * Xomega_col).eval();

    std::array<int, 1> col_array = {col};
    auto dXomega_col = getSubMatrixGradient<Eigen::Dynamic>(dX, Xomega_rows, col_array, X.rows());
    auto dXv_col = getSubMatrixGradient<Eigen::Dynamic>(dX, Xv_rows, col_array, X.rows());

    auto domega_part_col = (R * dXomega_col + matGradMult(dR, Xomega_col)).eval();
    auto dv_part_col = (R * dXv_col + matGradMult(dR, Xv_col)).eval();
    dv_part_col += dp.colwise().cross(RXomega_col);
    dv_part_col -= domega_part_col.colwise().cross(p);

    setSubMatrixGradient<Eigen::Dynamic>(ret, domega_part_col, Xomega_rows, col_array, X.rows());
    setSubMatrixGradient<Eigen::Dynamic>(ret, dv_part_col, Xv_rows, col_array, X.rows());
  }
  return ret;
}

template <typename Scalar, typename DerivedX, typename DerivedDT, typename DerivedDX>
typename Gradient<DerivedX, DerivedDX::ColsAtCompileTime>::type dTransformSpatialForce(
    const Eigen::Transform<Scalar, 3, Eigen::Isometry>& T,
    const Eigen::MatrixBase<DerivedX>& X,
    const Eigen::MatrixBase<DerivedDT>& dT,
    const Eigen::MatrixBase<DerivedDX>& dX) {
  assert(dT.cols() == dX.cols());
  typename DerivedDT::Index nq = dT.cols();

  const auto& R = T.linear();
  const auto& p = T.translation();

  std::array<int, 3> rows = {0, 1, 2};
  std::array<int, 3> R_cols = {0, 1, 2};
  std::array<int, 1> p_cols = {3};

  auto dR = getSubMatrixGradient<Eigen::Dynamic>(dT, rows, R_cols, T.Rows);
  auto dp = getSubMatrixGradient<Eigen::Dynamic>(dT, rows, p_cols, T.Rows);

  typename Gradient<DerivedX, DerivedDX::ColsAtCompileTime>::type ret(X.size(), nq);
  std::array<int, 3> Xomega_rows = {0, 1, 2};
  std::array<int, 3> Xv_rows = {3, 4, 5};
  for (int col = 0; col < X.cols(); col++) {
    auto Xomega_col = X.template block<3, 1>(0, col);
    auto Xv_col = X.template block<3, 1>(3, col);

    auto RXv_col = (R * Xv_col).eval();

    std::array<int, 1> col_array = {col};
    auto dXomega_col = getSubMatrixGradient<Eigen::Dynamic>(dX, Xomega_rows, col_array, X.rows());
    auto dXv_col = getSubMatrixGradient<Eigen::Dynamic>(dX, Xv_rows, col_array, X.rows());

    auto domega_part_col = (R * dXomega_col).eval();
    domega_part_col += matGradMult(dR, Xomega_col);
    auto dv_part_col = (R * dXv_col).eval();
    dv_part_col += matGradMult(dR, Xv_col);
    domega_part_col += dp.colwise().cross(RXv_col);
    domega_part_col -= dv_part_col.colwise().cross(p);

    setSubMatrixGradient<Eigen::Dynamic>(ret, domega_part_col, Xomega_rows, col_array, X.rows());
    setSubMatrixGradient<Eigen::Dynamic>(ret, dv_part_col, Xv_rows, col_array, X.rows());
  }
  return ret;
}

template<typename Scalar >
DLLEXPORT void cylindrical2cartesian(const Matrix<Scalar,3,1> &m_cylinder_axis, const Matrix<Scalar,3,1> &m_cylinder_x_dir, const Matrix<Scalar,3,1> &cylinder_origin, const Matrix<Scalar,6,1> &x_cylinder, const Matrix<Scalar,6,1> &v_cylinder, Matrix<Scalar,6,1> &x_cartesian, Matrix<Scalar,6,1> &v_cartesian, Matrix<Scalar,6,6> &J, Matrix<Scalar,6,1> &Jdotv)
{
  Matrix<Scalar,3,1> cylinder_axis = m_cylinder_axis/m_cylinder_axis.norm();
  Matrix<Scalar,3,1> cylinder_x_dir = m_cylinder_x_dir/m_cylinder_x_dir.norm();
  Matrix<Scalar,3,3> R_cylinder2cartesian;
  R_cylinder2cartesian.col(0) = cylinder_x_dir;
  R_cylinder2cartesian.col(1) = cylinder_axis.cross(cylinder_x_dir);
  R_cylinder2cartesian.col(2) = cylinder_axis;
  double radius = x_cylinder(0);
  double theta = x_cylinder(1);
  double c_theta = cos(theta);
  double s_theta = sin(theta);
  double height = x_cylinder(2);
  double radius_dot = v_cylinder(0);
  double theta_dot = v_cylinder(1);
  double height_dot = v_cylinder(2);
  Matrix<Scalar,3,1> x_pos_cartesian;
  x_pos_cartesian << radius*c_theta, radius*s_theta, height;
  x_pos_cartesian = R_cylinder2cartesian*x_pos_cartesian+cylinder_origin;
  Matrix<Scalar,3,1> v_pos_cartesian;
  v_pos_cartesian << radius*-s_theta*theta_dot+radius_dot*c_theta, radius*c_theta*theta_dot+radius_dot*s_theta, height_dot;
  v_pos_cartesian = R_cylinder2cartesian*v_pos_cartesian;
  Vector3d x_rpy_cylinder = x_cylinder.block(3,0,3,1);
  Matrix<Scalar,3,3> R_tangent = rpy2rotmat(x_rpy_cylinder);
Matrix<Scalar,3,3> R_tangent2cylinder;
  Matrix<Scalar,3,3> dR_tangent2cylinder;
  Matrix<Scalar,3,3> ddR_tangent2cylinder;
  rotz(theta-M_PI/2,R_tangent2cylinder,dR_tangent2cylinder, ddR_tangent2cylinder);
  Matrix<Scalar,3,3> dR_tangent2cylinder_dtheta = dR_tangent2cylinder;
  Matrix<Scalar,3,3> R_cylinder = R_tangent2cylinder*R_tangent;
  Matrix<Scalar,3,3> R_cartesian = R_cylinder2cartesian*R_cylinder;
  Matrix<Scalar,3,1> x_rpy_cartesian = rotmat2rpy(R_cartesian);
  x_cartesian.block(0,0,3,1) = x_pos_cartesian;
  x_cartesian.block(3,0,3,1) = x_rpy_cartesian;
  v_cartesian.block(0,0,3,1) = v_pos_cartesian;
  v_cartesian.block(3,0,3,1) = theta_dot*R_cylinder2cartesian.col(2)+R_cylinder2cartesian*R_tangent2cylinder*v_cylinder.block(3,0,3,1);
  J = Matrix<Scalar,6,6>::Zero();
  J.block(0,0,3,1) << c_theta,s_theta,0;
  J.block(0,1,3,1) << radius*-s_theta,radius*c_theta,0;
  J.block(0,2,3,1) << 0,0,1;
  J.block(0,0,3,3) = R_cylinder2cartesian*J.block(0,0,3,3);
  J.block(3,1,3,1) = R_cylinder2cartesian.col(2);
  J.block(3,3,3,3) = R_cylinder2cartesian*R_tangent2cylinder;
  Matrix<Scalar,3,3> dJ1_dradius = Matrix<Scalar,3,3>::Zero();
  dJ1_dradius(0,1) = -s_theta;
  dJ1_dradius(1,1) = c_theta;
  Matrix<Scalar,3,3> dJ1_dtheta = Matrix<Scalar,3,3>::Zero();
  dJ1_dtheta(0,0) = -s_theta;
  dJ1_dtheta(0,1) = -radius*c_theta;
  dJ1_dtheta(1,0) = c_theta;
  dJ1_dtheta(1,1) = -radius*s_theta;
  Jdotv.block(0,0,3,1) = R_cylinder2cartesian*(dJ1_dradius*radius_dot+dJ1_dtheta*theta_dot)*v_cylinder.block(0,0,3,1);
  Jdotv.block(3,0,3,1) = R_cylinder2cartesian*dR_tangent2cylinder_dtheta*theta_dot*v_cylinder.block(3,0,3,1);
}

template <typename Scalar>
DLLEXPORT  void cartesian2cylindrical(const Eigen::Matrix<Scalar,3,1> &m_cylinder_axis, const Eigen::Matrix<Scalar,3,1> &m_cylinder_x_dir, const Eigen::Matrix<Scalar,3,1> & cylinder_origin, const Eigen::Matrix<Scalar,6,1> &x_cartesian, const Eigen::Matrix<Scalar,6,1> &v_cartesian, Eigen::Matrix<Scalar,6,1> &x_cylinder, Eigen::Matrix<Scalar,6,1> &v_cylinder, Eigen::Matrix<Scalar,6,6> &J, Eigen::Matrix<Scalar,6,1> &Jdotv )
{
  Matrix<Scalar,3,1> cylinder_axis = m_cylinder_axis/m_cylinder_axis.norm();
  Matrix<Scalar,3,1> cylinder_x_dir = m_cylinder_x_dir/m_cylinder_x_dir.norm();
  Matrix<Scalar,3,3> R_cylinder2cartesian;
  R_cylinder2cartesian.col(0) = cylinder_x_dir;
  R_cylinder2cartesian.col(1) = cylinder_axis.cross(cylinder_x_dir);
  R_cylinder2cartesian.col(2) = cylinder_axis;
  Matrix<Scalar,3,3> R_cartesian2cylinder = R_cylinder2cartesian.transpose();
  Matrix<Scalar,3,1> x_pos_cylinder = R_cartesian2cylinder*(x_cartesian.block(0,0,3,1)-cylinder_origin);
  Matrix<Scalar,3,1> v_pos_cylinder = R_cartesian2cylinder*v_cartesian.block(0,0,3,1);
  double radius = sqrt(pow(x_pos_cylinder(0),2)+pow(x_pos_cylinder(1),2));
  double radius_dot = (x_pos_cylinder(0)*v_pos_cylinder(0)+x_pos_cylinder(1)*v_pos_cylinder(1))/radius;
  double theta = atan2(x_pos_cylinder(1),x_pos_cylinder(0));
  double radius_square = pow(radius,2);
  double radius_cubic = pow(radius,3);
  double radius_quad = pow(radius,4);
  double theta_dot = (-x_pos_cylinder(1)*v_pos_cylinder(0)+x_pos_cylinder(0)*v_pos_cylinder(1))/radius_square;
  double height = x_pos_cylinder(2);
  double height_dot = v_pos_cylinder(2);
  x_cylinder(0) = radius;
  x_cylinder(1) = theta;
  x_cylinder(2) = height;
  v_cylinder(0) = radius_dot;
  v_cylinder(1) = theta_dot;
  v_cylinder(2) = height_dot;
  Matrix<Scalar,3,3> R_tangent2cylinder;
  Matrix<Scalar,3,3> dR_tangent2cylinder;
  Matrix<Scalar,3,3> ddR_tangent2cylinder;
  rotz(theta-M_PI/2,R_tangent2cylinder,dR_tangent2cylinder, ddR_tangent2cylinder);
  Matrix<Scalar,3,3> R_cylinder2tangent = R_tangent2cylinder.transpose();
  Vector3d x_rpy_cartesian = x_cartesian.block(3,0,3,1);
  Matrix<Scalar,3,3> R_cartesian = rpy2rotmat(x_rpy_cartesian);
  x_cylinder.block(3,0,3,1) = rotmat2rpy(R_cylinder2tangent*R_cartesian2cylinder*R_cartesian);
  J = Matrix<Scalar,6,6>::Zero();
  Matrix<Scalar,6,6> Jdot = Matrix<Scalar,6,6>::Zero();
  J(0,0) = x_pos_cylinder(0)/radius;
  J(0,1) = x_pos_cylinder(1)/radius;
  J(1,0) = -x_pos_cylinder(1)/radius_square;
  J(1,1) = x_pos_cylinder(0)/radius_square;
  J(2,2) = 1.0;
  J.block(0,0,3,3) = J.block(0,0,3,3)*R_cartesian2cylinder;
  Jdot(0,0) = pow(x_pos_cylinder(1),2)/radius_cubic*v_pos_cylinder(0)-x_pos_cylinder(0)*x_pos_cylinder(1)/radius_cubic*v_pos_cylinder(1);
  Jdot(0,1) = -x_pos_cylinder(0)*x_pos_cylinder(1)/radius_cubic*v_pos_cylinder(0)+pow(x_pos_cylinder(0),2)/radius_cubic*v_pos_cylinder(1);
  Jdot(1,0) = 2*x_pos_cylinder(0)*x_pos_cylinder(1)/radius_quad*v_pos_cylinder(0)+(pow(x_pos_cylinder(1),2)-pow(x_pos_cylinder(0),2))/radius_quad*v_pos_cylinder(1);
  Jdot(1,1) = (pow(x_pos_cylinder(1),2)-pow(x_pos_cylinder(0),2))/radius_quad*v_pos_cylinder(0)-2*x_pos_cylinder(0)*x_pos_cylinder(1)/radius_quad*v_pos_cylinder(1);
  Jdot.block(0,0,3,3) = Jdot.block(0,0,3,3)*R_cartesian2cylinder;
  v_cylinder.block(3,0,3,1) = R_cylinder2tangent*R_cartesian2cylinder*v_cartesian.block(3,0,3,1)-theta_dot*R_cylinder2tangent.col(2);
  J.block(3,0,3,3) = R_cylinder2tangent.col(2)*-J.block(1,0,1,3);
  J.block(3,3,3,3) = R_cylinder2tangent*R_cartesian2cylinder;
  Jdot.block(3,0,3,3) = dR_tangent2cylinder.row(2).transpose()*-J.block(1,0,1,3)*theta_dot+R_cylinder2tangent.col(2)*-Jdot.block(1,0,1,3);
  Jdot.block(3,3,3,3) = dR_tangent2cylinder.transpose()*theta_dot*R_cartesian2cylinder;
  Jdotv = Jdot*v_cartesian;
}

DLLEXPORT GradientVar<double,3,1> quat2expmap(const Ref<const Vector4d> &q, int gradient_order)
{
  double t = sqrt(1-q(0)*q(0));
  bool is_degenerate=(t*t<std::numeric_limits<double>::epsilon());
  double s = is_degenerate?2.0:2.0*acos(q(0))/t;
  GradientVar<double,3,1> ret(3,1,4,gradient_order);
  ret.value() = s*q.tail(3);
  if(gradient_order>0)
  {
    ret.gradient().value() = Matrix<double,3,4>::Zero();
    double dsdq1 = is_degenerate?0.0: (-2*t+2*acos(q(0))*q(0))/pow(t,3);
    ret.gradient().value().col(0) = q.tail(3)*dsdq1;
    ret.gradient().value().block(0,1,3,3) = Matrix3d::Identity()*s;
  }
  else if(gradient_order>1)
  {
    throw std::runtime_error("gradient_order>1 is not supported in quat2expmap");
  }
  return ret;
}

DLLEXPORT GradientVar<double,3,1> flipExpmap(const Ref<const Vector3d> &expmap, int gradient_order)
{
  if(gradient_order>1)
  {
    throw std::runtime_error("gradient_order>1 is not supported in flipExpmap");
  }
  double expmap_norm = expmap.norm();
  bool is_degenerate=(expmap_norm<std::numeric_limits<double>::epsilon());
  GradientVar<double,3,1> ret(3,1,3,gradient_order);
  Matrix3d eye3 = Matrix3d::Identity();
  if(is_degenerate)
  {
    ret.value() = expmap;
    if(gradient_order>0)
    {
      ret.gradient().value() = eye3;
    }
  }
  else
  {
    ret.value() = expmap-expmap/expmap_norm*2*M_PI;
    if(gradient_order>0)
    {
      ret.gradient().value() = eye3-(expmap_norm*expmap_norm*eye3-expmap*expmap.transpose())/pow(expmap_norm,3)*2*M_PI;
    }
  }
  return ret;
}

DLLEXPORT GradientVar<double, 3,1> unwrapExpmap(const Ref<const Vector3d> & expmap1, const Ref<const Vector3d> &expmap2, int gradient_order)
{
  auto expmap2_flip = flipExpmap(expmap2,gradient_order);
  double distance1 = (expmap1-expmap2).squaredNorm();
  double distance2 = (expmap1-expmap2_flip.value()).squaredNorm();
  if(distance1>distance2)
  {
    return expmap2_flip;
  }
  else
  {
    GradientVar<double,3,1> ret(3,1,3,gradient_order);
    ret.value() = expmap2;
    if(gradient_order>0)
    {
      ret.gradient().value() = Matrix3d::Identity();
    }
    return ret;
  }
}


void quat2expmapSequence(const Ref<const Matrix<double,4,Dynamic>> &quat, const Ref<const Matrix<double,4,Dynamic>> &quat_dot, Ref<Matrix<double,3,Dynamic>> expmap, Ref<Matrix<double,3,Dynamic>> expmap_dot)
{
<<<<<<< HEAD
  int N = static_cast<int>(quat.cols());
=======
  DenseIndex N = quat.cols();
>>>>>>> 45262f61
  if(quat_dot.cols() != N)
  {
    throw std::runtime_error("quat_dot must have the same number of columns as quat in quat2expmapSequence");
  }
  expmap.resize(3,N);
  expmap_dot.resize(3,N);
  for(int i = 0;i<N;i++)
  {
    auto expmap_grad = quat2expmap(quat.col(i),1);
    expmap.col(i) = expmap_grad.value();
    expmap_dot.col(i) = expmap_grad.gradient().value()*quat_dot.col(i);
    if(i>=1)
    {
      auto unwrap_grad = unwrapExpmap(expmap.col(i-1),expmap.col(i),1);
      expmap.col(i) = unwrap_grad.value();
      expmap_dot.col(i) = unwrap_grad.gradient().value()*expmap_dot.col(i);
    }
  }
}

DLLEXPORT GradientVar<double, 3,1> closestExpmap(const Ref<const Vector3d> & expmap1, const Ref<const Vector3d> &expmap2, int gradient_order)
{
  if (gradient_order>1) {
    throw std::runtime_error("closestExpmap only supports first order gradient");
  }
  double expmap1_norm = expmap1.norm();
  double expmap2_norm = expmap2.norm();
  GradientVar<double, 3, 1> ret(3,1,3,gradient_order);
  if (expmap2_norm < std::numeric_limits<double>::epsilon()) {
    if (expmap1_norm > std::numeric_limits<double>::epsilon()) {
      Vector3d expmap1_axis = expmap1/expmap1_norm;
      int expmap1_round = static_cast<int>(expmap1_norm/(2*M_PI) + 0.5);
      ret.value() = expmap1_axis*expmap1_round*2*M_PI;
      if(ret.hasGradient()) {
        ret.gradient().value() = Matrix3d::Zero();
      }
      return ret;
    }
    else {
      ret.value() = expmap2;
      if (ret.hasGradient()) {
        ret.gradient().value() = Matrix3d::Identity();
      }
    }
  }
  else {
    Vector3d expmap2_axis = expmap2/expmap2_norm;
    Matrix3d dexpmap2_axis_dexpmap2 = (expmap2_norm*Matrix3d::Identity() - expmap2*expmap2.transpose()/expmap2_norm)/pow(expmap2_norm,2);
    double expmap2_closest_k = (expmap2_axis.transpose()*expmap1 - expmap2_norm)/(2*M_PI);
    int expmap2_closest_k1;
    int expmap2_closest_k2;
    if (expmap2_closest_k>0) {
      expmap2_closest_k1 = (int) expmap2_closest_k;
    }
    else {
      expmap2_closest_k1 = (int) expmap2_closest_k - 1;
    }
    expmap2_closest_k2 = expmap2_closest_k1 + 1;
    Vector3d expmap2_closest1 = expmap2 + 2*expmap2_closest_k1*M_PI*expmap2_axis;
    Vector3d expmap2_closest2 = expmap2 + 2*expmap2_closest_k2*M_PI*expmap2_axis;
    if ((expmap2_closest1 - expmap1).norm() < (expmap2_closest2 - expmap1).norm()) {
      ret.value() = expmap2_closest1;
      if (ret.hasGradient()) {
        ret.gradient().value() = Matrix3d::Identity() + 2*dexpmap2_axis_dexpmap2*(double)expmap2_closest_k1*M_PI;
      }
      return ret;
    }
    else {
      ret.value() = expmap2_closest2;
      if (ret.hasGradient()) {
        ret.gradient().value() = Matrix3d::Identity() + 2*dexpmap2_axis_dexpmap2*(double)expmap2_closest_k2*M_PI;
      }
      return ret;
    }
  }
  return ret;
}
// explicit instantiations
template DLLEXPORT void normalizeVec(
    const MatrixBase< Vector3d >& x,
    Vector3d& x_norm,
    Gradient<Vector3d, 3, 1>::type*,
    Gradient<Vector3d, 3, 2>::type*);

template DLLEXPORT void normalizeVec(
    const MatrixBase< Vector4d >& x,
    Vector4d& x_norm,
    Gradient<Vector4d, 4, 1>::type*,
    Gradient<Vector4d, 4, 2>::type*);

template DLLEXPORT void normalizeVec(
    const MatrixBase< Map<Vector4d> >& x,
    Vector4d& x_norm,
    Gradient<Vector4d, 4, 1>::type*,
    Gradient<Vector4d, 4, 2>::type*);

template DLLEXPORT void normalizeVec(
    const MatrixBase< Eigen::Block<Eigen::Ref<Eigen::Matrix<double, -1, 1, 0, -1, 1> const, 0, Eigen::InnerStride<1> > const, 4, 1, false> >& x,
    Vector4d& x_norm,
    Gradient<Vector4d, 4, 1>::type*,
    Gradient<Vector4d, 4, 2>::type*);

template DLLEXPORT Vector4d quat2axis(const MatrixBase<Vector4d>&);
template DLLEXPORT Matrix3d quat2rotmat(const MatrixBase<Vector4d>& q);
template DLLEXPORT Matrix3d quat2rotmat(const MatrixBase<Eigen::Block<Eigen::Ref<Eigen::Matrix<double, -1, 1, 0, -1, 1> const, 0, Eigen::InnerStride<1> > const, 4, 1, false> >& q);
template DLLEXPORT Matrix<Map<Matrix<double, 4, 1, 0, 4, 1> const, 0, Stride<0, 0> >::Scalar, 3, 3, 0, 3, 3> quat2rotmat<Map<Matrix<double, 4, 1, 0, 4, 1> const, 0, Stride<0, 0> > >(MatrixBase<Map<Matrix<double, 4, 1, 0, 4, 1> const, 0, Stride<0, 0> > > const&);
template DLLEXPORT Vector3d quat2rpy(const MatrixBase<Vector4d>&);

template DLLEXPORT Vector4d axis2quat(const MatrixBase<Vector4d>&);
template DLLEXPORT Matrix3d axis2rotmat(const MatrixBase<Vector4d>&);
template DLLEXPORT Vector3d axis2rpy(const MatrixBase<Vector4d>&);

template DLLEXPORT Vector4d rotmat2axis(const MatrixBase<Matrix3d>&);
template DLLEXPORT Vector4d rotmat2quat(const MatrixBase<Matrix3d>&);
template DLLEXPORT Vector3d rotmat2rpy(const MatrixBase<Matrix3d>&);

template DLLEXPORT Eigen::Matrix<Eigen::Block<Eigen::Matrix<double, 4, 4, 0, 4, 4>, 3, 3, false>::Scalar, -1, 1, 0, -1, 1> rotmat2Representation<Eigen::Block<Eigen::Matrix<double, 4, 4, 0, 4, 4>, 3, 3, false> >(Eigen::MatrixBase<Eigen::Block<Eigen::Matrix<double, 4, 4, 0, 4, 4>, 3, 3, false> > const&, int);

template DLLEXPORT GradientVar<double, Eigen::Dynamic, 1> rotmat2Representation(
    const GradientVar<double, SPACE_DIMENSION, SPACE_DIMENSION>& R,
    int rotation_type);

template DLLEXPORT GradientVar<double, QUAT_SIZE, 1> expmap2quat(const MatrixBase<Vector3d>& v, const int gradient_order);
template DLLEXPORT GradientVar<double, QUAT_SIZE, 1> expmap2quat(const MatrixBase<Map<Vector3d>>& v, const int gradient_order);
template DLLEXPORT GradientVar<Eigen::Block<Eigen::Matrix<double, -1, 1, 0, -1, 1>, 3, 1, false>::Scalar, 4, 1> expmap2quat<Eigen::Block<Eigen::Matrix<double, -1, 1, 0, -1, 1>, 3, 1, false> >(Eigen::MatrixBase<Eigen::Block<Eigen::Matrix<double, -1, 1, 0, -1, 1>, 3, 1, false> > const&, int);

template DLLEXPORT Vector4d rpy2axis(const Eigen::MatrixBase<Vector3d>&);
template DLLEXPORT Vector4d rpy2quat(const Eigen::MatrixBase<Vector3d>&);
template DLLEXPORT Matrix3d rpy2rotmat(const Eigen::MatrixBase<Vector3d>&);
template DLLEXPORT Matrix3d rpy2rotmat(const Eigen::MatrixBase<Eigen::Block<Eigen::Ref<Eigen::Matrix<double, -1, 1, 0, -1, 1> const, 0, Eigen::InnerStride<1> > const, 3, 1, false>>&);

template DLLEXPORT Matrix<double,9,3> drpy2rotmat(const Eigen::MatrixBase<Vector3d>&);
template DLLEXPORT Matrix<double,9,3> drpy2rotmat(const Eigen::MatrixBase<Eigen::Block<Eigen::Ref<Eigen::Matrix<double, -1, 1, 0, -1, 1> const, 0, Eigen::InnerStride<1> > const, 3, 1, false>>&);

template DLLEXPORT Vector4d quat2axis(const MatrixBase< Map<Vector4d> >&);
template DLLEXPORT Matrix3d quat2rotmat(const MatrixBase< Map<Vector4d> >& q);
template DLLEXPORT Vector3d quat2rpy(const MatrixBase< Map<Vector4d> >&);

template DLLEXPORT Vector4d axis2quat(const MatrixBase< Map<Vector4d> >&);
template DLLEXPORT Matrix3d axis2rotmat(const MatrixBase< Map<Vector4d> >&);
template DLLEXPORT Vector3d axis2rpy(const MatrixBase< Map<Vector4d> >&);

template DLLEXPORT Vector4d rotmat2axis(const MatrixBase< Map<Matrix3d> >&);
template DLLEXPORT Vector4d rotmat2quat(const MatrixBase< Map<Matrix3d> >&);
template DLLEXPORT Vector3d rotmat2rpy(const MatrixBase< Map<Matrix3d> >&);

template DLLEXPORT Vector4d rpy2axis(const Eigen::MatrixBase< Map<Vector3d> >&);
template DLLEXPORT Vector4d rpy2quat(const Eigen::MatrixBase< Map<Vector3d> >&);
template DLLEXPORT Matrix3d rpy2rotmat(const Eigen::MatrixBase< Map<Vector3d> >&);
template DLLEXPORT Matrix<double,9,3> drpy2rotmat(const Eigen::MatrixBase< Map<Vector3d> >&);

template DLLEXPORT Matrix<Block<Matrix4d const, 3, 3, false>::Scalar, 4, 1, 0, 4, 1> rotmat2quat<Block<Matrix4d const, 3, 3, false> >(MatrixBase<Block<Matrix4d const, 3, 3, false> > const&);


template DLLEXPORT Eigen::Matrix<double, TWIST_SIZE, Eigen::Dynamic> transformSpatialMotion(
    const Eigen::Isometry3d&,
    const Eigen::MatrixBase< Eigen::Matrix<double, TWIST_SIZE, Eigen::Dynamic> >&);

template DLLEXPORT Eigen::Matrix<double, TWIST_SIZE, 1> transformSpatialMotion(
    const Eigen::Isometry3d&,
    const Eigen::MatrixBase< Eigen::Matrix<double, TWIST_SIZE, 1> >&);

template DLLEXPORT TransformSpatial< MatrixXd >::type transformSpatialMotion<MatrixXd>(
    const Eigen::Isometry3d&,
    const Eigen::MatrixBase< MatrixXd >&);

template DLLEXPORT TransformSpatial<Eigen::Block<Eigen::Matrix<double, -1, -1, 0, -1, -1>, 6, -1, false> >::type transformSpatialMotion(
    const Eigen::Isometry3d& T,
    const Eigen::MatrixBase<Eigen::Block<Eigen::Matrix<double, -1, -1, 0, -1, -1>, 6, -1, false> >& M);

template DLLEXPORT TransformSpatial< Matrix<double, TWIST_SIZE, Eigen::Dynamic> >::type transformSpatialForce<Matrix<double, TWIST_SIZE, Eigen::Dynamic>>(
    const Eigen::Isometry3d&,
    const Eigen::MatrixBase< Matrix<double, TWIST_SIZE, Eigen::Dynamic> >&);

template DLLEXPORT TransformSpatial< MatrixXd >::type transformSpatialForce<MatrixXd>(
    const Eigen::Isometry3d&,
    const Eigen::MatrixBase< MatrixXd >&);

template DLLEXPORT TransformSpatial<Eigen::Block<Eigen::Matrix<double, 6, -1, 0, 6, -1>, 6, -1, true>>::type transformSpatialForce(
    const Eigen::Isometry3d&,
    const Eigen::MatrixBase<Eigen::Block<Eigen::Matrix<double, 6, -1, 0, 6, -1>, 6, -1, true> >&);

template DLLEXPORT TransformSpatial<Eigen::Matrix<double, 6, 1, 0, 6, 1> >::type transformSpatialForce(
    const Eigen::Isometry3d&,
    const Eigen::MatrixBase<Eigen::Matrix<double, 6, 1, 0, 6, 1> >&);

template DLLEXPORT TransformSpatial<Eigen::Block<Eigen::Matrix<double, 6, -1, 0, 6, -1> const, 6, 1, true> >::type transformSpatialForce(
    const Eigen::Transform<Eigen::Block<Eigen::Matrix<double, 6, -1, 0, 6, -1> const, 6, 1, true>::Scalar, 3, 1, 0> &,
    const Eigen::MatrixBase<Eigen::Block<Eigen::Matrix<double, 6, -1, 0, 6, -1> const, 6, 1, true> > &);

template DLLEXPORT TransformSpatial<Map<Matrix<double, 6, 1, 0, 6, 1> const, 0, Stride<0, 0> > >::type transformSpatialForce<Map<Matrix<double, 6, 1, 0, 6, 1> const, 0, Stride<0, 0> >>(
    const Eigen::Isometry3d&,
    const Eigen::MatrixBase<Map<Matrix<double, 6, 1, 0, 6, 1> const, 0, Stride<0, 0> > >&);

template DLLEXPORT GradientVar<double, TWIST_SIZE, TWIST_SIZE> transformSpatialInertia(
    const Eigen::Transform<double, SPACE_DIMENSION, Eigen::Isometry>& T_current_to_new,
    const Gradient<Eigen::Transform<double, SPACE_DIMENSION, Eigen::Isometry>::MatrixType, Eigen::Dynamic>::type* dT_current_to_new,
    const Eigen::MatrixBase< Eigen::Matrix<double, TWIST_SIZE, TWIST_SIZE> >& I);

template DLLEXPORT GradientVar<double, TWIST_SIZE, TWIST_SIZE> transformSpatialInertia(
    const Eigen::Transform<double, SPACE_DIMENSION, Eigen::Isometry>& T_current_to_new,
    const Gradient<Eigen::Transform<double, SPACE_DIMENSION, Eigen::Isometry>::MatrixType, Eigen::Dynamic>::type* dT_current_to_new,
    const Eigen::MatrixBase< Eigen::MatrixXd >& I);

template DLLEXPORT Eigen::Matrix<double, TWIST_SIZE, Eigen::Dynamic> dCrossSpatialMotion(
  const Eigen::MatrixBase<Eigen::Matrix<double, 6, 1, 0, 6, 1> >& a,
  const Eigen::MatrixBase<Eigen::Matrix<double, 6, 1, 0, 6, 1> >& b,
  const Gradient<Eigen::Matrix<double, 6, 1, 0, 6, 1>, Eigen::Dynamic>::type& da,
  const Gradient<Eigen::Matrix<double, 6, 1, 0, 6, 1>, Eigen::Dynamic>::type& db);

template DLLEXPORT Eigen::Matrix<double, TWIST_SIZE, Eigen::Dynamic> dCrossSpatialForce(
  const Eigen::MatrixBase<Eigen::Matrix<double, 6, 1, 0, 6, 1> >& a,
  const Eigen::MatrixBase<Eigen::Matrix<double, 6, 1, 0, 6, 1> >& b,
  const Gradient<Eigen::Matrix<double, 6, 1, 0, 6, 1>, Eigen::Dynamic>::type& da,
  const Gradient<Eigen::Matrix<double, 6, 1, 0, 6, 1>, Eigen::Dynamic>::type& db);

template DLLEXPORT Gradient<Matrix3d, QUAT_SIZE>::type dquat2rotmat(const Eigen::MatrixBase<Vector4d>&);
template DLLEXPORT Gradient<Matrix3d, QUAT_SIZE>::type dquat2rotmat(const Eigen::MatrixBase< Map<Vector4d> >&);
template DLLEXPORT Gradient<Matrix3d, QUAT_SIZE>::type dquat2rotmat(const Eigen::MatrixBase<Eigen::Block<Eigen::Ref<Eigen::Matrix<double, -1, 1, 0, -1, 1> const, 0, Eigen::InnerStride<1> > const, 4, 1, false> >&);

template DLLEXPORT Gradient<Vector3d, Dynamic>::type drotmat2rpy(
    const Eigen::MatrixBase<Matrix3d>&,
    const Eigen::MatrixBase< Matrix<double, RotmatSize, Dynamic> >&);

template DLLEXPORT Gradient<Vector3d, 6>::type drotmat2rpy(
    const Eigen::MatrixBase<Matrix3d>&,
    const Eigen::MatrixBase< Matrix<double, RotmatSize, 6> >&);

template DLLEXPORT Gradient<Vector4d, Dynamic>::type drotmat2quat(
    const Eigen::MatrixBase<Matrix3d>&,
    const Eigen::MatrixBase< Matrix<double, RotmatSize, Dynamic> >&);

template DLLEXPORT
Eigen::Matrix<double, 3, 3> vectorToSkewSymmetric(const Eigen::MatrixBase<Eigen::Vector3d>&);

template DLLEXPORT Eigen::Matrix<double, 3, Eigen::Dynamic> dcrossProduct(
    const Eigen::MatrixBase<Vector3d>& a,
    const Eigen::MatrixBase<Vector3d>& b,
    const Gradient<Vector3d, Eigen::Dynamic>::type& da,
    const Gradient<Vector3d, Eigen::Dynamic>::type& db);

template DLLEXPORT Eigen::Matrix<double, 3, Eigen::Dynamic> dcrossProduct(
    const Eigen::MatrixBase<Eigen::Block<Eigen::Matrix<double, 3, -1, 0, 3, -1>, 3, 1, true>>& a,
    const Eigen::MatrixBase<Eigen::Block<Eigen::Matrix<double, -1, 1, 0, -1, 1> const, 3, 1, false>>& b,
    const Gradient<Eigen::Block<Eigen::Matrix<double, 3, -1, 0, 3, -1>, 3, 1, true>, Eigen::Dynamic>::type& da,
    const Gradient<Eigen::Block<Eigen::Matrix<double, -1, 1, 0, -1, 1> const, 3, 1, false>, Eigen::Dynamic>::type& db);

template DLLEXPORT Eigen::Matrix<double, 3, Eigen::Dynamic> dcrossProduct(
    const Eigen::MatrixBase< Eigen::Block<Eigen::Matrix<double, 3, -1, 0, 3, -1>, 3, 1, true> >& a,
    const Eigen::MatrixBase< Eigen::Block<Eigen::Matrix<double, -1, -1, 0, -1, -1> const, 3, 1, false> >& b,
    const Gradient< Eigen::Block<Eigen::Matrix<double, 3, -1, 0, 3, -1>, 3, 1, true>, Eigen::Dynamic>::type& da,
    const Gradient< Eigen::Block<Eigen::Matrix<double, -1, -1, 0, -1, -1> const, 3, 1, false>, Eigen::Dynamic>::type& db);

template DLLEXPORT Eigen::Matrix<double, 3, Eigen::Dynamic> dcrossProduct(
    const Eigen::MatrixBase<Eigen::Block<Eigen::Matrix<double, 6, 1, 0, 6, 1> const, 3, 1, false>>& a,
    const Eigen::MatrixBase<Eigen::Block<Eigen::Block<Eigen::Matrix<double, -1, -1, 0, -1, -1>, 3, -1, false>, 3, 1, true>>& b,
    const Gradient<Eigen::Block<Eigen::Matrix<double, 6, 1, 0, 6, 1> const, 3, 1, false>, Eigen::Dynamic>::type& da,
    const Gradient<Eigen::Block<Eigen::Block<Eigen::Matrix<double, -1, -1, 0, -1, -1>, 3, -1, false>, 3, 1, true>, Eigen::Dynamic>::type& db);

template DLLEXPORT Eigen::Matrix<double, 3, Eigen::Dynamic> dcrossProduct(
    const Eigen::MatrixBase<Eigen::Block<Eigen::Matrix<double, 6, 1, 0, 6, 1> const, 3, 1, false>>& a,
    const Eigen::MatrixBase<Eigen::Block<Eigen::Matrix<double, 3, -1, 0, 3, -1>, 3, 1, true>>& b,
    const Gradient<Eigen::Block<Eigen::Matrix<double, 6, 1, 0, 6, 1> const, 3, 1, false>, Eigen::Dynamic>::type& da,
    const Gradient<Eigen::Block<Eigen::Matrix<double, 3, -1, 0, 3, -1>, 3, 1, true>, Eigen::Dynamic>::type& db);

template DLLEXPORT Eigen::Matrix<double, 3, Eigen::Dynamic> dcrossProduct(
    const Eigen::MatrixBase<Eigen::Block<Eigen::Block<Eigen::Matrix<double, 6, -1, 0, 6, -1>, 3, -1, false>, 3, 1, true>>& a,
    const Eigen::MatrixBase<Eigen::Matrix<double, 3, 1, 0, 3, 1>>& b,
    const Gradient<Eigen::Block<Eigen::Block<Eigen::Matrix<double, 6, -1, 0, 6, -1>, 3, -1, false>, 3, 1, true>, Eigen::Dynamic>::type& da,
    const Gradient<Eigen::Matrix<double, 3, 1, 0, 3, 1>, Eigen::Dynamic>::type& db);

template DLLEXPORT Eigen::Matrix<double, 3, Eigen::Dynamic> dcrossProduct(
    const Eigen::MatrixBase<Eigen::Block<Eigen::Matrix<double, 6, 1, 0, 6, 1>, 3, 1, false>>& a,
    const Eigen::MatrixBase<Eigen::Matrix<double, 3, 1, 0, 3, 1>>& b,
    const Gradient<Eigen::Block<Eigen::Matrix<double, 6, 1, 0, 6, 1>, 3, 1, false>, Eigen::Dynamic>::type& da,
    const Gradient<Eigen::Matrix<double, 3, 1, 0, 3, 1>, Eigen::Dynamic>::type& db);

template DLLEXPORT Eigen::Matrix<Eigen::Block<Eigen::Block<Eigen::Matrix<double, 6, -1, 0, 6, -1>, 3, -1, false>, 3, 1, true>::Scalar, 3, -1, 0, 3, -1> dcrossProduct<Eigen::Block<Eigen::Block<Eigen::Matrix<double, 6, -1, 0, 6, -1>, 3, -1, false>, 3, 1, true>,
    Eigen::Block<Eigen::Matrix<double, -1, 1, 0, -1, 1> const, 3, 1, false> >(Eigen::MatrixBase<Eigen::Block<Eigen::Block<Eigen::Matrix<double, 6, -1, 0, 6, -1>, 3, -1, false>, 3, 1, true> > const&, Eigen::MatrixBase<Eigen::Block<Eigen::Matrix<double, -1, 1, 0, -1, 1> const, 3, 1, false> > const&,
    Gradient<Eigen::Block<Eigen::Block<Eigen::Matrix<double, 6, -1, 0, 6, -1>, 3, -1, false>, 3, 1, true>, -1, 1>::type const&, Gradient<Eigen::Block<Eigen::Matrix<double, -1, 1, 0, -1, 1> const, 3, 1, false>, -1, 1>::type const&);

template DLLEXPORT Eigen::Matrix<Eigen::Block<Eigen::Block<Eigen::Matrix<double, 6, -1, 0, 6, -1>, 3, -1, false>, 3, 1, true>::Scalar, 3, -1, 0, 3, -1> dcrossProduct<Eigen::Block<Eigen::Block<Eigen::Matrix<double, 6, -1, 0, 6, -1>, 3, -1, false>, 3, 1, true>,
    Eigen::Block<Eigen::Matrix<double, -1, -1, 0, -1, -1> const, 3, 1, false> >(Eigen::MatrixBase<Eigen::Block<Eigen::Block<Eigen::Matrix<double, 6, -1, 0, 6, -1>, 3, -1, false>, 3, 1, true> > const&,
    Eigen::MatrixBase<Eigen::Block<Eigen::Matrix<double, -1, -1, 0, -1, -1> const, 3, 1, false> > const&, Gradient<Eigen::Block<Eigen::Block<Eigen::Matrix<double, 6, -1, 0, 6, -1>, 3, -1, false>, 3, 1, true>, -1, 1>::type const&,
    Gradient<Eigen::Block<Eigen::Matrix<double, -1, -1, 0, -1, -1> const, 3, 1, false>, -1, 1>::type const&);

template DLLEXPORT Eigen::Matrix<double, 3, -1, 0, 3, -1> dcrossProduct<Eigen::Block<Eigen::Matrix<double, 6, 1, 0, 6, 1> const, 3, 1, false>, Eigen::Block<Eigen::Block<Eigen::Matrix<double, -1, 1, 0, -1, 1>, 3, 1, false>, 3, 1, true> >(
    Eigen::MatrixBase<Eigen::Block<Eigen::Matrix<double, 6, 1, 0, 6, 1> const, 3, 1, false> > const&, Eigen::MatrixBase<Eigen::Block<Eigen::Block<Eigen::Matrix<double, -1, 1, 0, -1, 1>, 3, 1, false>, 3, 1, true> > const&,
    Gradient<Eigen::Block<Eigen::Matrix<double, 6, 1, 0, 6, 1> const, 3, 1, false>, -1, 1>::type const&, Gradient<Eigen::Block<Eigen::Block<Eigen::Matrix<double, -1, 1, 0, -1, 1>, 3, 1, false>, 3, 1, true>, -1, 1>::type const&);

template DLLEXPORT Eigen::Matrix<double, 3, -1, 0, 3, -1> dcrossProduct<Eigen::Block<Eigen::Matrix<double, 6, 1, 0, 6, 1> const, 3, 1, false>, Eigen::Block<Eigen::Matrix<double, 3, 1, 0, 3, 1>, 3, 1, true> >(
    Eigen::MatrixBase<Eigen::Block<Eigen::Matrix<double, 6, 1, 0, 6, 1> const, 3, 1, false> > const&, Eigen::MatrixBase<Eigen::Block<Eigen::Matrix<double, 3, 1, 0, 3, 1>, 3, 1, true> > const&, Gradient<Eigen::Block<Eigen::Matrix<double, 6, 1, 0, 6, 1> const, 3, 1, false>, -1, 1>::type const&,
    Gradient<Eigen::Block<Eigen::Matrix<double, 3, 1, 0, 3, 1>, 3, 1, true>, -1, 1>::type const&);

template DLLEXPORT Eigen::Matrix<Eigen::Block<Eigen::Block<Eigen::Matrix<double, 6, -1, 0, 6, -1>, 3, -1, false>, 3, 1, true>::Scalar, 3, -1, 0, 3, -1> dcrossProduct<Eigen::Block<Eigen::Block<Eigen::Matrix<double, 6, -1, 0, 6, -1>, 3, -1, false>, 3, 1, true>,
    Eigen::Block<Eigen::Matrix<double, -1, 1, 0, -1, 1>, 3, 1, false> >(Eigen::MatrixBase<Eigen::Block<Eigen::Block<Eigen::Matrix<double, 6, -1, 0, 6, -1>, 3, -1, false>, 3, 1, true> > const&, Eigen::MatrixBase<Eigen::Block<Eigen::Matrix<double, -1, 1, 0, -1, 1>, 3, 1, false> > const&,
    Gradient<Eigen::Block<Eigen::Block<Eigen::Matrix<double, 6, -1, 0, 6, -1>, 3, -1, false>, 3, 1, true>, -1, 1>::type const&, Gradient<Eigen::Block<Eigen::Matrix<double, -1, 1, 0, -1, 1>, 3, 1, false>, -1, 1>::type const&);

template DLLEXPORT Eigen::Matrix<Eigen::Block<Eigen::Block<Eigen::Matrix<double, 6, -1, 0, 6, -1>, 3, -1, false>, 3, 1, true>::Scalar, 3, -1, 0, 3, -1> dcrossProduct<Eigen::Block<Eigen::Block<Eigen::Matrix<double, 6, -1, 0, 6, -1>, 3, -1, false>, 3, 1, true>,
    Eigen::Block<Eigen::Matrix<double, -1, -1, 0, -1, -1>, 3, 1, false> >(Eigen::MatrixBase<Eigen::Block<Eigen::Block<Eigen::Matrix<double, 6, -1, 0, 6, -1>, 3, -1, false>, 3, 1, true> > const&, Eigen::MatrixBase<Eigen::Block<Eigen::Matrix<double, -1, -1, 0, -1, -1>, 3, 1, false> > const&,
    Gradient<Eigen::Block<Eigen::Block<Eigen::Matrix<double, 6, -1, 0, 6, -1>, 3, -1, false>, 3, 1, true>, -1, 1>::type const&, Gradient<Eigen::Block<Eigen::Matrix<double, -1, -1, 0, -1, -1>, 3, 1, false>, -1, 1>::type const&);

template DLLEXPORT DHomogTrans<MatrixXd>::type dHomogTrans(
    const Isometry3d&,
    const MatrixBase< Matrix<double, TWIST_SIZE, Dynamic> >&,
    const MatrixBase< MatrixXd >&);

template DLLEXPORT DHomogTrans<Matrix<double, HOMOGENEOUS_TRANSFORM_SIZE, Dynamic>>::type dHomogTransInv(
    const Isometry3d&,
    const MatrixBase< Matrix<double, HOMOGENEOUS_TRANSFORM_SIZE, Dynamic> >&);

template DLLEXPORT Gradient< Matrix<double, TWIST_SIZE, Dynamic>, Dynamic, 1>::type dTransformSpatialMotion(
    const Isometry3d&,
    const MatrixBase< Matrix<double, TWIST_SIZE, Dynamic> >&,
    const MatrixBase< Matrix<double, HOMOGENEOUS_TRANSFORM_SIZE, Dynamic> >&,
    const MatrixBase<MatrixXd>&);

template DLLEXPORT Gradient< Matrix<double, TWIST_SIZE, 1>, Dynamic, 1>::type dTransformSpatialMotion(
    const Isometry3d&,
    const MatrixBase< Matrix<double, TWIST_SIZE, 1> >&,
    const MatrixBase< Matrix<double, HOMOGENEOUS_TRANSFORM_SIZE, Dynamic> >&,
    const MatrixBase< Matrix<double, TWIST_SIZE, Eigen::Dynamic> >&);

template DLLEXPORT TransformSpatial<Eigen::Matrix<double, TWIST_SIZE, 1>>::type crossSpatialMotion(
  const Eigen::MatrixBase<Eigen::Matrix<double, TWIST_SIZE, 1> >& a,
  const Eigen::MatrixBase<Eigen::Matrix<double, TWIST_SIZE, 1> >& b);

template DLLEXPORT TransformSpatial<Eigen::Matrix<double, TWIST_SIZE, TWIST_SIZE>>::type crossSpatialMotion(
  const Eigen::MatrixBase<Eigen::Matrix<double, TWIST_SIZE, 1> >& a,
  const Eigen::MatrixBase<Eigen::Matrix<double, TWIST_SIZE, TWIST_SIZE> >& b);

template DLLEXPORT TransformSpatial<Eigen::Matrix<double, TWIST_SIZE, Eigen::Dynamic>>::type crossSpatialMotion(
  const Eigen::MatrixBase<Eigen::Matrix<double, TWIST_SIZE, 1> >& a,
  const Eigen::MatrixBase<Eigen::Matrix<double, TWIST_SIZE, Eigen::Dynamic> >& b);

template DLLEXPORT TransformSpatial<Eigen::Matrix<double, TWIST_SIZE, 1>>::type crossSpatialForce(
  const Eigen::MatrixBase<Eigen::Matrix<double, TWIST_SIZE, 1> >& a,
  const Eigen::MatrixBase<Eigen::Matrix<double, TWIST_SIZE, 1> >& b);

template DLLEXPORT TransformSpatial<Eigen::Matrix<double, TWIST_SIZE, TWIST_SIZE>>::type crossSpatialForce(
  const Eigen::MatrixBase<Eigen::Matrix<double, TWIST_SIZE, 1> >& a,
  const Eigen::MatrixBase<Eigen::Matrix<double, TWIST_SIZE, TWIST_SIZE> >& b);

template DLLEXPORT Gradient< Matrix<double, TWIST_SIZE, Dynamic>, Dynamic, 1>::type dTransformSpatialForce(
    const Isometry3d&,
    const MatrixBase< Matrix<double, TWIST_SIZE, Dynamic> >&,
    const MatrixBase< Matrix<double, HOMOGENEOUS_TRANSFORM_SIZE, Dynamic> >&,
    const MatrixBase<MatrixXd>&);

template DLLEXPORT Gradient< Matrix<double, TWIST_SIZE, Dynamic>, Dynamic, 1>::type dTransformSpatialForce(
    const Isometry3d&,
    const MatrixBase< Matrix<double, TWIST_SIZE, Dynamic> >&,
    const MatrixBase<MatrixXd>&,
    const MatrixBase<MatrixXd>&);

template DLLEXPORT Gradient<Eigen::Matrix<double, 6, 1, 0, 6, 1>, Eigen::Block<Eigen::Matrix<double, 6, -1, 0, 6, -1>, 6, -1, true>::ColsAtCompileTime>::type dTransformSpatialForce(
    const Isometry3d& T,
    const Eigen::MatrixBase<Eigen::Matrix<double, 6, 1, 0, 6, 1> >& X,
    const Eigen::MatrixBase<Eigen::Matrix<double, 16, -1, 0, 16, -1> >& dT,
    const Eigen::MatrixBase<Eigen::Block<Eigen::Matrix<double, 6, -1, 0, 6, -1>, 6, -1, true> >& dX);

template DLLEXPORT Gradient<Eigen::Matrix<double, 6, 1, 0, 6, 1>, Eigen::Matrix<double, 6, -1, 0, 6, -1>::ColsAtCompileTime>::type dTransformSpatialForce(
    const Isometry3d& T,
    const Eigen::MatrixBase<Eigen::Matrix<double, 6, 1, 0, 6, 1>>& X,
    const Eigen::MatrixBase<Eigen::Matrix<double, 16, -1, 0, 16, -1>>& dT,
    const Eigen::MatrixBase<Eigen::Matrix<double, 6, -1, 0, 6, -1>>& dX);

template DLLEXPORT  void cylindrical2cartesian(const Matrix<double,3,1> &cylinder_axis, const Matrix<double,3,1> &cylinder_x_dir, const Matrix<double,3,1> & cylinder_origin, const Matrix<double,6,1> &x_cylinder, const Matrix<double,6,1> &v_cylinder, Matrix<double,6,1> &x_cartesian, Matrix<double,6,1> &v_cartesian, Matrix<double,6,6> &J, Matrix<double,6,1> &Jdotv );

template DLLEXPORT  void cartesian2cylindrical(const Matrix<double,3,1> &cylinder_axis, const Matrix<double,3,1> &cylinder_x_dir, const Matrix<double,3,1> & cylinder_origin, const Matrix<double,6,1> &x_cartesian, const Matrix<double,6,1> &v_cartesian, Matrix<double,6,1> &x_cylinder, Matrix<double,6,1> &v_cylinder, Matrix<double,6,6> &J, Matrix<double,6,1> &Jdotv );

template DLLEXPORT void angularvel2quatdotMatrix(const Eigen::MatrixBase<Vector4d>& q,
    Eigen::MatrixBase< Matrix<double, QUAT_SIZE, SPACE_DIMENSION> >& M,
    Eigen::MatrixBase< Gradient<Matrix<double, QUAT_SIZE, SPACE_DIMENSION>, QUAT_SIZE, 1>::type>* dM);
template DLLEXPORT void angularvel2quatdotMatrix(const Eigen::MatrixBase<Map<Vector4d>>& q,
    Eigen::MatrixBase< Matrix<double, QUAT_SIZE, SPACE_DIMENSION> >& M,
    Eigen::MatrixBase< Gradient<Matrix<double, QUAT_SIZE, SPACE_DIMENSION>, QUAT_SIZE, 1>::type>* dM);
template DLLEXPORT void angularvel2quatdotMatrix(const Eigen::MatrixBase< Eigen::Block<Eigen::Ref<Eigen::Matrix<double, -1, 1, 0, -1, 1> const, 0, Eigen::InnerStride<1> > const, 4, 1, false> >& q,
    Eigen::MatrixBase< Matrix<double, QUAT_SIZE, SPACE_DIMENSION> >& M,
    Eigen::MatrixBase< Gradient<Matrix<double, QUAT_SIZE, SPACE_DIMENSION>, QUAT_SIZE, 1>::type>* dM);

template DLLEXPORT void angularvel2rpydotMatrix(const Eigen::MatrixBase<Vector3d>& rpy,
    Eigen::MatrixBase< Matrix<double, RPY_SIZE, SPACE_DIMENSION> >& phi,
    Eigen::MatrixBase< Gradient<Matrix<double, RPY_SIZE, SPACE_DIMENSION>, RPY_SIZE, 1>::type>* dphi,
    Eigen::MatrixBase< Gradient<Matrix<double, RPY_SIZE, SPACE_DIMENSION>, RPY_SIZE, 2>::type>* ddphi);

template DLLEXPORT void angularvel2rpydotMatrix(const Eigen::MatrixBase<Vector3d>& rpy,
    Eigen::MatrixBase< Matrix<double, RPY_SIZE, SPACE_DIMENSION> >& phi,
    Eigen::MatrixBase< Matrix<double, Eigen::Dynamic, Eigen::Dynamic> >* dphi,
    Eigen::MatrixBase< Matrix<double, Eigen::Dynamic, Eigen::Dynamic> >* ddphi);

template DLLEXPORT void rpydot2angularvelMatrix(const Eigen::MatrixBase<Vector3d>& rpy,
    Eigen::MatrixBase<Eigen::Matrix<double, SPACE_DIMENSION, RPY_SIZE> >& E,
    Gradient<Matrix<double,SPACE_DIMENSION,RPY_SIZE>,RPY_SIZE,1>::type* dE);
template DLLEXPORT void rpydot2angularvelMatrix(const Eigen::MatrixBase<Map<Vector3d>>& rpy,
    Eigen::MatrixBase<Eigen::Matrix<double, SPACE_DIMENSION, RPY_SIZE> >& E,
    Gradient<Matrix<double,SPACE_DIMENSION,RPY_SIZE>,RPY_SIZE,1>::type* dE);
template DLLEXPORT void rpydot2angularvelMatrix(const Eigen::MatrixBase< Eigen::Block<Eigen::Ref<Eigen::Matrix<double, -1, 1, 0, -1, 1> const, 0, Eigen::InnerStride<1> > const, 3, 1, false> >& rpy,
    Eigen::MatrixBase<Eigen::Matrix<double, SPACE_DIMENSION, RPY_SIZE> >& E,
    Gradient<Matrix<double,SPACE_DIMENSION,RPY_SIZE>,RPY_SIZE,1>::type* dE);

template DLLEXPORT GradientVar<double, Eigen::Dynamic, SPACE_DIMENSION> angularvel2RepresentationDotMatrix(
    int rotation_type, const Eigen::MatrixBase<VectorXd>& qrot, int gradient_order);
template DLLEXPORT GradientVar<double, Eigen::Dynamic, SPACE_DIMENSION> angularvel2RepresentationDotMatrix(
    int rotation_type, const Eigen::MatrixBase< Eigen::Block<Eigen::Matrix<double, -1, -1, 0, -1, -1>, -1, 1, false> >& qrot, int gradient_order);
template DLLEXPORT GradientVar<double, -1, 3> angularvel2RepresentationDotMatrix<Eigen::Block<Eigen::Matrix<double, -1, 1, 0, -1, 1>, -1, 1, false> >(int, Eigen::MatrixBase<Eigen::Block<Eigen::Matrix<double, -1, 1, 0, -1, 1>, -1, 1, false> > const&, int);
template DLLEXPORT GradientVar<Eigen::Block<Eigen::Matrix<double, -1, 1, 0, -1, 1> const, -1, 1, false>::Scalar, -1, 3> angularvel2RepresentationDotMatrix<Eigen::Block<Eigen::Matrix<double, -1, 1, 0, -1, 1> const, -1, 1, false> >(int,
    Eigen::MatrixBase<Eigen::Block<Eigen::Matrix<double, -1, 1, 0, -1, 1> const, -1, 1, false> > const&, int);
template DLLEXPORT GradientVar<Eigen::Block<Eigen::Matrix<double, -1, -1, 0, -1, -1> const, -1, 1, false>::Scalar, -1, 3> angularvel2RepresentationDotMatrix<Eigen::Block<Eigen::Matrix<double, -1, -1, 0, -1, -1> const, -1, 1, false> >(int,
    Eigen::MatrixBase<Eigen::Block<Eigen::Matrix<double, -1, -1, 0, -1, -1> const, -1, 1, false> > const&, int);


template DLLEXPORT void quatdot2angularvelMatrix(const Eigen::MatrixBase<Vector4d>& q,
    Eigen::MatrixBase< Matrix<double, SPACE_DIMENSION, QUAT_SIZE> >& M,
    Gradient<Matrix<double, SPACE_DIMENSION, QUAT_SIZE>, QUAT_SIZE, 1>::type* dM);
template DLLEXPORT void quatdot2angularvelMatrix(const Eigen::MatrixBase<Map<Vector4d>>& q,
    Eigen::MatrixBase< Matrix<double, SPACE_DIMENSION, QUAT_SIZE> >& M,
    Gradient<Matrix<double, SPACE_DIMENSION, QUAT_SIZE>, QUAT_SIZE, 1>::type* dM);
template DLLEXPORT void quatdot2angularvelMatrix(const Eigen::MatrixBase< Eigen::Block<Eigen::Ref<Eigen::Matrix<double, -1, 1, 0, -1, 1> const, 0, Eigen::InnerStride<1> > const, 4, 1, false> >& q,
    Eigen::MatrixBase< Matrix<double, SPACE_DIMENSION, QUAT_SIZE> >& M,
    Gradient<Matrix<double, SPACE_DIMENSION, QUAT_SIZE>, QUAT_SIZE, 1>::type* dM);<|MERGE_RESOLUTION|>--- conflicted
+++ resolved
@@ -564,7 +564,7 @@
 	dR.row(5) << c(1)*c(0), -s(1)*s(0),0;
 	dR.row(6) << c(2)*s(1)*-s(0)+s(2)*c(0), c(2)*c(1)*c(0), -s(2)*s(1)*c(0)+c(2)*s(0);
 	dR.row(7) << s(2)*s(1)*-s(0)-c(2)*c(0), s(2)*c(1)*c(0), c(2)*s(1)*c(0)+s(2)*s(0);
-	dR.row(8) << c(1)*-s(0), -s(1)*c(0), 0;
+	dR.row(8) << c(1)*-s(0), -s(1)*c(0), 0; 
 
 	return dR;
 }
@@ -1356,11 +1356,7 @@
 
 void quat2expmapSequence(const Ref<const Matrix<double,4,Dynamic>> &quat, const Ref<const Matrix<double,4,Dynamic>> &quat_dot, Ref<Matrix<double,3,Dynamic>> expmap, Ref<Matrix<double,3,Dynamic>> expmap_dot)
 {
-<<<<<<< HEAD
-  int N = static_cast<int>(quat.cols());
-=======
   DenseIndex N = quat.cols();
->>>>>>> 45262f61
   if(quat_dot.cols() != N)
   {
     throw std::runtime_error("quat_dot must have the same number of columns as quat in quat2expmapSequence");

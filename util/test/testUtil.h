#ifndef TESTUTIL_H_
#define TESTUTIL_H_

#if !defined(WIN32) && !defined(WIN64)
#include <chrono>
#endif

#include <Eigen/Core>
#include <sstream>
#include <string>
#include <stdexcept>
#include <cmath>
#include "../drakeFloatingPointUtil.h"

// requires <chrono>, which isn't available in MSVC2010...
#if !defined(WIN32) && !defined(WIN64)
template<typename TimeT = std::chrono::milliseconds>
struct measure
{
  template<typename F, typename ...Args>
  static typename TimeT::rep execution(F func, Args&&... args)
  {
    auto start = std::chrono::system_clock::now();

    // Now call the function with all the parameters you need.
    func(std::forward<Args>(args)...);

    auto duration = std::chrono::duration_cast< TimeT>
    (std::chrono::system_clock::now() - start);

    return duration.count();
  }
};
#endif

template<typename Derived>
std::string to_string(const Eigen::MatrixBase<Derived> & a)
{
  std::stringstream ss;
  ss << a;
  return ss.str();
}

template<typename DerivedA, typename DerivedB>
void valuecheck(const Eigen::MatrixBase<DerivedA>& a, const Eigen::MatrixBase<DerivedB>& b, double tol, std::string error_msg = "")
<<<<<<< HEAD
{
  // note: isApprox uses the L2 norm, so is bad for comparing against zero
  if (a.rows() != b.rows() || a.cols() != b.cols()) {
    throw std::runtime_error(
        "Drake:ValueCheck ERROR:" + error_msg + "size mismatch: (" + std::to_string(static_cast<unsigned long long>(a.rows())) + " by " + std::to_string(static_cast<unsigned long long>(a.cols())) + ") and (" + std::to_string(static_cast<unsigned long long>(b.rows())) + " by "
            + std::to_string(static_cast<unsigned long long>(b.cols())) + ")");
  }
  if (!(a - b).isZero(tol)) {
    if (!a.allFinite() && !b.allFinite()) {
      // could be failing because inf-inf = nan
      bool ok = true;
      for (int i = 0; i < a.rows(); i++)
        for (int j = 0; j < a.cols(); j++) {
          bool both_positive_infinity = a(i, j) == std::numeric_limits<double>::infinity() && b(i, j) == std::numeric_limits<double>::infinity();
          bool both_negative_infinity = a(i, j) == -std::numeric_limits<double>::infinity() && b(i, j) == -std::numeric_limits<double>::infinity();
          bool both_nan = isNaN(a(i, j)) && isNaN(b(i, j));
          ok = ok && (both_positive_infinity || both_negative_infinity || (both_nan) || (std::abs(a(i, j) - b(i, j)) < tol));
        }
      if (ok)
        return;
    }
    error_msg += "A:\n" + to_string(a) + "\nB:\n" + to_string(b) + "\n";
    throw std::runtime_error("Drake:ValueCheck ERROR:" + error_msg);
  }
}

void valuecheck(double a, double b, double tolerance)
{
  if (std::abs(a - b) > tolerance) {
=======
{
  // note: isApprox uses the L2 norm, so is bad for comparing against zero
  if (a.rows() != b.rows() || a.cols() != b.cols()) {
    throw std::runtime_error(
        "Drake:ValueCheck ERROR:" + error_msg + "size mismatch: (" + std::to_string(static_cast<unsigned long long>(a.rows())) + " by " + std::to_string(static_cast<unsigned long long>(a.cols())) + ") and (" + std::to_string(static_cast<unsigned long long>(b.rows())) + " by "
            + std::to_string(static_cast<unsigned long long>(b.cols())) + ")");
  }
  if (!(a - b).isZero(tol)) {
    if (!a.allFinite() && !b.allFinite()) {
      // could be failing because inf-inf = nan
      bool ok = true;
      for (int i = 0; i < a.rows(); i++)
        for (int j = 0; j < a.cols(); j++) {
          bool both_positive_infinity = a(i, j) == std::numeric_limits<double>::infinity() && b(i, j) == std::numeric_limits<double>::infinity();
          bool both_negative_infinity = a(i, j) == -std::numeric_limits<double>::infinity() && b(i, j) == -std::numeric_limits<double>::infinity();
          bool both_nan = isNaN(a(i, j)) && isNaN(b(i, j));
          ok = ok && (both_positive_infinity || both_negative_infinity || (both_nan) || (std::abs(a(i, j) - b(i, j)) < tol));
        }
      if (ok)
        return;
    }
    error_msg += "A:\n" + to_string(a) + "\nB:\n" + to_string(b) + "\n";
    throw std::runtime_error("Drake:ValueCheck ERROR:" + error_msg);
  }
}

void valuecheck(double a, double b, double tolerance)
{
  if (std::abs(a - b) > tolerance) {
    std::ostringstream stream;
    stream << "Expected:\n" << a << "\nbut got:" << b << "\n";
    throw std::runtime_error(stream.str());
  }
}

void valuecheck(int a, int b)
{
  if (a != b) {
>>>>>>> aede0304
    std::ostringstream stream;
    stream << "Expected:\n" << a << "\nbut got:" << b << "\n";
    throw std::runtime_error(stream.str());
  }
}

template <typename T>
void valuecheck(T const & a, T const & b)
{
  if (a != b) {
    std::ostringstream stream;
    stream << "Expected:\n" << a << "\nbut got:" << b << "\n";
    throw std::runtime_error(stream.str());
  }
}

#endif /* TESTUTIL_H_ */<|MERGE_RESOLUTION|>--- conflicted
+++ resolved
@@ -43,37 +43,6 @@
 
 template<typename DerivedA, typename DerivedB>
 void valuecheck(const Eigen::MatrixBase<DerivedA>& a, const Eigen::MatrixBase<DerivedB>& b, double tol, std::string error_msg = "")
-<<<<<<< HEAD
-{
-  // note: isApprox uses the L2 norm, so is bad for comparing against zero
-  if (a.rows() != b.rows() || a.cols() != b.cols()) {
-    throw std::runtime_error(
-        "Drake:ValueCheck ERROR:" + error_msg + "size mismatch: (" + std::to_string(static_cast<unsigned long long>(a.rows())) + " by " + std::to_string(static_cast<unsigned long long>(a.cols())) + ") and (" + std::to_string(static_cast<unsigned long long>(b.rows())) + " by "
-            + std::to_string(static_cast<unsigned long long>(b.cols())) + ")");
-  }
-  if (!(a - b).isZero(tol)) {
-    if (!a.allFinite() && !b.allFinite()) {
-      // could be failing because inf-inf = nan
-      bool ok = true;
-      for (int i = 0; i < a.rows(); i++)
-        for (int j = 0; j < a.cols(); j++) {
-          bool both_positive_infinity = a(i, j) == std::numeric_limits<double>::infinity() && b(i, j) == std::numeric_limits<double>::infinity();
-          bool both_negative_infinity = a(i, j) == -std::numeric_limits<double>::infinity() && b(i, j) == -std::numeric_limits<double>::infinity();
-          bool both_nan = isNaN(a(i, j)) && isNaN(b(i, j));
-          ok = ok && (both_positive_infinity || both_negative_infinity || (both_nan) || (std::abs(a(i, j) - b(i, j)) < tol));
-        }
-      if (ok)
-        return;
-    }
-    error_msg += "A:\n" + to_string(a) + "\nB:\n" + to_string(b) + "\n";
-    throw std::runtime_error("Drake:ValueCheck ERROR:" + error_msg);
-  }
-}
-
-void valuecheck(double a, double b, double tolerance)
-{
-  if (std::abs(a - b) > tolerance) {
-=======
 {
   // note: isApprox uses the L2 norm, so is bad for comparing against zero
   if (a.rows() != b.rows() || a.cols() != b.cols()) {
@@ -112,7 +81,6 @@
 void valuecheck(int a, int b)
 {
   if (a != b) {
->>>>>>> aede0304
     std::ostringstream stream;
     stream << "Expected:\n" << a << "\nbut got:" << b << "\n";
     throw std::runtime_error(stream.str());
